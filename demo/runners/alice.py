import asyncio
import base64
import binascii
import json
import logging
import os
import sys
from urllib.parse import urlparse

from aiohttp import ClientError

sys.path.append(os.path.dirname(os.path.dirname(os.path.abspath(__file__))))

from runners.support.agent import DemoAgent, default_genesis_txns  # noqa:E402
from runners.support.utils import (  # noqa:E402
    log_json,
    log_msg,
    log_status,
    log_timer,
    prompt,
    prompt_loop,
    require_indy,
)

logging.basicConfig(level=logging.WARNING)
LOGGER = logging.getLogger(__name__)


class AliceAgent(DemoAgent):
    def __init__(
        self, ident: str, http_port: int, admin_port: int, no_auto: bool = False, **kwargs
    ):
        super().__init__(
            ident,
            http_port,
            admin_port,
            prefix="Alice",
            extra_args=[]
            if no_auto
            else [
                "--auto-accept-invites",
                "--auto-accept-requests",
                "--auto-store-credential",
            ],
            seed=None,
            **kwargs,
        )
        self.connection_id = None
        self._connection_ready = None
        self.cred_state = {}

    async def detect_connection(self):
        await self._connection_ready

    @property
    def connection_ready(self):
        return self._connection_ready.done() and self._connection_ready.result()

    async def handle_connections(self, message):
        if (
            message["connection_id"] == self.connection_id
            and message["state"] == "active"
            and not self._connection_ready.done()
        ):
            self.log("Connected")
            self._connection_ready.set_result(True)

    async def handle_issue_credential(self, message):
        state = message["state"]
        credential_exchange_id = message["credential_exchange_id"]
        prev_state = self.cred_state.get(credential_exchange_id)
        if prev_state == state:
            return  # ignore
        self.cred_state[credential_exchange_id] = state

        self.log(
            "Credential: state =",
            state,
            ", credential_exchange_id =",
            credential_exchange_id,
        )

        if state == "offer_received":
            log_status("#15 After receiving credential offer, send credential request")
            await self.admin_POST(
                f"/issue-credential/records/{credential_exchange_id}/send-request"
            )

        elif state == "credential_acked":
            cred_id = message["credential_id"]
            self.log(f"Stored credential {cred_id} in wallet")
            log_status(f"#18.1 Stored credential {cred_id} in wallet")
            resp = await self.admin_GET(f"/credential/{cred_id}")
            log_json(resp, label="Credential details:")
            log_json(
                message["credential_request_metadata"],
                label="Credential request metadata:",
            )
            self.log("credential_id", message["credential_id"])
            self.log("credential_definition_id", message["credential_definition_id"])
            self.log("schema_id", message["schema_id"])

    async def handle_present_proof(self, message):
        state = message["state"]
        presentation_exchange_id = message["presentation_exchange_id"]
        presentation_request = message["presentation_request"]

        log_msg(
            "Presentation: state =",
            state,
            ", presentation_exchange_id =",
            presentation_exchange_id,
        )

        if state == "request_received":
            log_status(
                "#24 Query for credentials in the wallet that satisfy the proof request"
            )

            # include self-attested attributes (not included in credentials)
            credentials_by_reft = {}
            revealed = {}
            self_attested = {}
            predicates = {}

            try:
                # select credentials to provide for the proof
                credentials = await self.admin_GET(
                    f"/present-proof/records/{presentation_exchange_id}/credentials"
                )
                if credentials:
                    for row in sorted(
                        credentials,
                        key=lambda c: int(c["cred_info"]["attrs"]["timestamp"]),
                        reverse=True,
                    ):
                        for referent in row["presentation_referents"]:
                            if referent not in credentials_by_reft:
                                credentials_by_reft[referent] = row

                for referent in presentation_request["requested_attributes"]:
                    if referent in credentials_by_reft:
                        revealed[referent] = {
                            "cred_id": credentials_by_reft[referent]["cred_info"][
                                "referent"
                            ],
                            "revealed": True,
                        }
                    else:
                        self_attested[referent] = "my self-attested value"

                for referent in presentation_request["requested_predicates"]:
                    if referent in credentials_by_reft:
                        predicates[referent] = {
                            "cred_id": credentials_by_reft[referent]["cred_info"][
                                "referent"
                            ]
                        }

                log_status("#25 Generate the proof")
                request = {
                    "requested_predicates": predicates,
                    "requested_attributes": revealed,
                    "self_attested_attributes": self_attested,
                }

                log_status("#26 Send the proof to X")
                await self.admin_POST(
                    (
                        "/present-proof/records/"
                        f"{presentation_exchange_id}/send-presentation"
                    ),
                    request,
                )
            except ClientError:
                pass

    async def handle_basicmessages(self, message):
        self.log("Received message:", message["content"])


async def input_invitation(agent):
    agent._connection_ready = asyncio.Future()
    async for details in prompt_loop("Invite details: "):
        b64_invite = None
        try:
            url = urlparse(details)
            query = url.query
            if query and "c_i=" in query:
                pos = query.index("c_i=") + 4
                b64_invite = query[pos:]
            elif query and "oob=" in query:
                pos = query.index("oob=") + 4
                b64_invite = query[pos:]
            else:
                b64_invite = details
        except ValueError:
            b64_invite = details

        if b64_invite:
            try:
                padlen = 4 - len(b64_invite) % 4
                if padlen <= 2:
                    b64_invite += "=" * padlen
                invite_json = base64.urlsafe_b64decode(b64_invite)
                details = invite_json.decode("utf-8")
            except binascii.Error:
                pass
            except UnicodeDecodeError:
                pass

        if details:
            try:
                details = json.loads(details)
                break
            except json.JSONDecodeError as e:
                log_msg("Invalid invitation:", str(e))

    with log_timer("Connect duration:"):
        if "/out-of-band/" in details["@type"]:
            connection = await agent.admin_POST(
                "/didexchange/receive-invitation", details
            )
        else:
            connection = await agent.admin_POST(
                "/connections/receive-invitation", details
            )
        agent.connection_id = connection["connection_id"]
        log_json(connection, label="Invitation response:")

        await agent.detect_connection()


async def main(
    start_port: int,
    no_auto: bool = False,
    show_timing: bool = False,
<<<<<<< HEAD
    multitenant: bool = False,
=======
    wallet_type: str = None,
>>>>>>> 521fb7b2
):

    genesis = await default_genesis_txns()
    if not genesis:
        print("Error retrieving ledger genesis transactions")
        sys.exit(1)

    agent = None

    try:
        log_status(
            "#7 Provision an agent and wallet, get back configuration details"
            + (f" (Wallet type: {wallet_type})" if wallet_type else "")
        )
        agent = AliceAgent(
            "Alice.Agent",
            start_port,
            start_port + 1,
            genesis_data=genesis,
            no_auto=no_auto,
            timing=show_timing,
<<<<<<< HEAD
            multitenant=multitenant,
=======
            wallet_type=wallet_type,
>>>>>>> 521fb7b2
        )
        await agent.listen_webhooks(start_port + 2)

        with log_timer("Startup duration:"):
            await agent.start_process()
        log_msg("Admin URL is at:", agent.admin_url)
        log_msg("Endpoint URL is at:", agent.endpoint)

        if multitenant:
            # create an initial managed sub-wallet
            await agent.register_or_switch_wallet("Alice.initial")

        log_status("#9 Input faber.py invitation details")
        await input_invitation(agent)

        options = (
            "    (3) Send Message\n"
            "    (4) Input New Invitation\n"
        )
        if multitenant:
            options += "    (W) Create and/or Enable Wallet\n"
        options += "    (X) Exit?\n[3/4/{}X] ".format(
            "W/" if multitenant else "",
        )
        async for option in prompt_loop(options):
            if option is not None:
                option = option.strip()

            if option is None or option in "xX":
                break

            elif option in "wW" and multitenant:
                target_wallet_name = await prompt("Enter wallet name: ")
                await agent.register_or_switch_wallet(target_wallet_name)

            elif option == "3":
                msg = await prompt("Enter message: ")
                if msg:
                    await agent.admin_POST(
                        f"/connections/{agent.connection_id}/send-message",
                        {"content": msg},
                    )

            elif option == "4":
                # handle new invitation
                log_status("Input new invitation details")
                await input_invitation(agent)

        if show_timing:
            timing = await agent.fetch_timing()
            if timing:
                for line in agent.format_timing(timing):
                    log_msg(line)

    finally:
        terminated = True
        try:
            if agent:
                await agent.terminate()
        except Exception:
            LOGGER.exception("Error terminating agent:")
            terminated = False

    await asyncio.sleep(0.1)

    if not terminated:
        os._exit(1)


if __name__ == "__main__":
    import argparse

    parser = argparse.ArgumentParser(description="Runs an Alice demo agent.")
    parser.add_argument("--no-auto", action="store_true", help="Disable auto issuance")
    parser.add_argument(
        "-p",
        "--port",
        type=int,
        default=8030,
        metavar=("<port>"),
        help="Choose the starting port number to listen on",
    )
    parser.add_argument(
        "--timing", action="store_true", help="Enable timing information"
    )
    parser.add_argument(
<<<<<<< HEAD
        "--multitenant", action="store_true", help="Enable multitenancy options"
=======
        "--wallet-type",
        type=str,
        metavar="<wallet-type>",
        help="Set the agent wallet type",
>>>>>>> 521fb7b2
    )
    args = parser.parse_args()

    ENABLE_PYDEVD_PYCHARM = os.getenv("ENABLE_PYDEVD_PYCHARM", "").lower()
    ENABLE_PYDEVD_PYCHARM = ENABLE_PYDEVD_PYCHARM and ENABLE_PYDEVD_PYCHARM not in (
        "false",
        "0",
    )
    PYDEVD_PYCHARM_HOST = os.getenv("PYDEVD_PYCHARM_HOST", "localhost")
    PYDEVD_PYCHARM_CONTROLLER_PORT = int(
        os.getenv("PYDEVD_PYCHARM_CONTROLLER_PORT", 5001)
    )

    if ENABLE_PYDEVD_PYCHARM:
        try:
            import pydevd_pycharm

            print(
                "Alice remote debugging to "
                f"{PYDEVD_PYCHARM_HOST}:{PYDEVD_PYCHARM_CONTROLLER_PORT}"
            )
            pydevd_pycharm.settrace(
                host=PYDEVD_PYCHARM_HOST,
                port=PYDEVD_PYCHARM_CONTROLLER_PORT,
                stdoutToServer=True,
                stderrToServer=True,
                suspend=False,
            )
        except ImportError:
            print("pydevd_pycharm library was not found")

    require_indy()

    try:
        asyncio.get_event_loop().run_until_complete(
<<<<<<< HEAD
            main(
                args.port,
                args.no_auto,
                args.timing,
                args.multitenant,
            )
=======
            main(args.port, args.no_auto, args.timing, args.wallet_type)
>>>>>>> 521fb7b2
        )
    except KeyboardInterrupt:
        os._exit(1)<|MERGE_RESOLUTION|>--- conflicted
+++ resolved
@@ -28,7 +28,12 @@
 
 class AliceAgent(DemoAgent):
     def __init__(
-        self, ident: str, http_port: int, admin_port: int, no_auto: bool = False, **kwargs
+        self,
+        ident: str,
+        http_port: int,
+        admin_port: int,
+        no_auto: bool = False,
+        **kwargs,
     ):
         super().__init__(
             ident,
@@ -235,11 +240,8 @@
     start_port: int,
     no_auto: bool = False,
     show_timing: bool = False,
-<<<<<<< HEAD
     multitenant: bool = False,
-=======
     wallet_type: str = None,
->>>>>>> 521fb7b2
 ):
 
     genesis = await default_genesis_txns()
@@ -261,11 +263,8 @@
             genesis_data=genesis,
             no_auto=no_auto,
             timing=show_timing,
-<<<<<<< HEAD
             multitenant=multitenant,
-=======
             wallet_type=wallet_type,
->>>>>>> 521fb7b2
         )
         await agent.listen_webhooks(start_port + 2)
 
@@ -281,10 +280,7 @@
         log_status("#9 Input faber.py invitation details")
         await input_invitation(agent)
 
-        options = (
-            "    (3) Send Message\n"
-            "    (4) Input New Invitation\n"
-        )
+        options = "    (3) Send Message\n" "    (4) Input New Invitation\n"
         if multitenant:
             options += "    (W) Create and/or Enable Wallet\n"
         options += "    (X) Exit?\n[3/4/{}X] ".format(
@@ -352,14 +348,13 @@
         "--timing", action="store_true", help="Enable timing information"
     )
     parser.add_argument(
-<<<<<<< HEAD
         "--multitenant", action="store_true", help="Enable multitenancy options"
-=======
+    )
+    parser.add_argument(
         "--wallet-type",
         type=str,
         metavar="<wallet-type>",
         help="Set the agent wallet type",
->>>>>>> 521fb7b2
     )
     args = parser.parse_args()
 
@@ -395,16 +390,9 @@
 
     try:
         asyncio.get_event_loop().run_until_complete(
-<<<<<<< HEAD
             main(
-                args.port,
-                args.no_auto,
-                args.timing,
-                args.multitenant,
-            )
-=======
-            main(args.port, args.no_auto, args.timing, args.wallet_type)
->>>>>>> 521fb7b2
+                args.port, args.no_auto, args.timing, args.multitenant, args.wallet_type
+            )
         )
     except KeyboardInterrupt:
         os._exit(1)