--- conflicted
+++ resolved
@@ -27,11 +27,7 @@
 in_port_2 = webhook_port + 2
 in_port_3 = webhook_port + 3
 admin_port = webhook_port + 4
-<<<<<<< HEAD
-admin_url = "http://127.0.0.1:" + str(admin_port)
-=======
 admin_url  = 'http://' + internal_host + ':' + str(admin_port)
->>>>>>> 2f1b4102
 
 # url mapping for rest hook callbacks
 urls = ("/webhooks/topic/(.*)/", "faber_webhooks")
@@ -96,19 +92,12 @@
 
 
 def main():
-<<<<<<< HEAD
-    # TODO genesis transactions from file or url
-    with open("local-genesis.txt", "r") as genesis_file:
-        genesis = genesis_file.read()
-    # print(genesis)
-=======
     if run_mode == 'docker':
         genesis = requests.get('http://host.docker.internal:9000/genesis').text
     else:
         with open('local-genesis.txt', 'r') as genesis_file:
             genesis = genesis_file.read()
     #print(genesis)
->>>>>>> 2f1b4102
 
     # TODO seed from input parameter; optionally register the DID
     rand_name = str(random.randint(100_000, 999_999))
@@ -117,11 +106,7 @@
     register_did = True
     if register_did:
         print("Registering", alias, "with seed", seed)
-<<<<<<< HEAD
-        ledger_url = "http://localhost:9000"
-=======
         ledger_url = 'http://' + external_host + ':9000'
->>>>>>> 2f1b4102
         headers = {"accept": "application/json"}
         data = {"alias": alias, "seed": seed, "role": "TRUST_ANCHOR"}
         resp = requests.post(ledger_url + "/register", json=data)
@@ -137,27 +122,6 @@
 
     # start agent sub-process
     print("#1 Provision an agent and wallet, get back configuration details")
-<<<<<<< HEAD
-    endpoint_url = "http://127.0.0.1:" + str(in_port_1)
-    wallet_name = "faber" + rand_name
-    wallet_key = "faber" + rand_name
-    python_path = ".."
-    webhook_url = "http://localhost:" + str(webhook_port) + "/webhooks"
-    (agent_proc, t1, t2) = start_agent_subprocess(
-        genesis,
-        seed,
-        endpoint_url,
-        in_port_1,
-        in_port_2,
-        in_port_3,
-        admin_port,
-        "indy",
-        wallet_name,
-        wallet_key,
-        python_path,
-        webhook_url,
-    )
-=======
     endpoint_url  = 'http://' + internal_host + ':' + str(in_port_1)
     wallet_name = 'faber'+rand_name
     wallet_key  = 'faber'+rand_name
@@ -165,7 +129,6 @@
     webhook_url = "http://" + external_host + ':' + str(webhook_port) + "/webhooks"
     (agent_proc, t1, t2) =  start_agent_subprocess(genesis, seed, endpoint_url, in_port_1, in_port_2, in_port_3, admin_port,
                                             'indy', wallet_name, wallet_key, python_path, webhook_url)
->>>>>>> 2f1b4102
     time.sleep(3.0)
     print("Admin url is at:", admin_url)
     print("Endpoint url is at:", endpoint_url)
