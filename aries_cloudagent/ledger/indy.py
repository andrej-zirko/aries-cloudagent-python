"""Indy ledger implementation."""

import asyncio
import json
import logging
import tempfile

from datetime import datetime, date
from enum import Enum
from hashlib import sha256
from os import path
from time import time
from typing import Sequence, Tuple, Union

import indy.ledger
import indy.pool
from indy.error import IndyError, ErrorCode

from ..cache.base import BaseCache
from ..config.injection_context import InjectionContext
from ..issuer.base import BaseIssuer, IssuerError, DEFAULT_CRED_DEF_TAG
from ..indy.error import IndyErrorHandler
from ..messaging.credential_definitions.util import CRED_DEF_SENT_RECORD_TYPE
from ..messaging.schemas.util import SCHEMA_SENT_RECORD_TYPE
from ..storage.base import StorageRecord
from ..storage.indy import IndyStorage
from ..utils import sentinel
from ..wallet.base import BaseWallet, DIDInfo
from ..wallet.util import full_verkey
from ..wallet.did_posture import DIDPosture

from .base import BaseLedger
from .endpoint_type import EndpointType
from .error import (
    BadLedgerRequestError,
    ClosedPoolError,
    LedgerConfigError,
    LedgerError,
    LedgerTransactionError,
)
from .util import TAA_ACCEPTED_RECORD_TYPE

<<<<<<< HEAD
=======
LOGGER = logging.getLogger(__name__)

>>>>>>> b46604d6
GENESIS_TRANSACTION_FILE = "indy_genesis_transactions.txt"


class Role(Enum):
    """Enum for indy roles."""

    STEWARD = (2,)
    TRUSTEE = (0,)
    ENDORSER = (101,)
    NETWORK_MONITOR = (201,)
    USER = (None, "")  # in case reading from file, default empty "" or None for USER
    ROLE_REMOVE = ("",)  # but indy-sdk uses "" to identify a role in reset

    @staticmethod
    def get(token: Union[str, int] = None) -> "Role":
        """
        Return enum instance corresponding to input token.

        Args:
            token: token identifying role to indy-sdk:
                "STEWARD", "TRUSTEE", "ENDORSER", "" or None
        """
        if token is None:
            return Role.USER

        for role in Role:
            if role == Role.ROLE_REMOVE:
                continue  # not a sensible role to parse from any configuration
            if isinstance(token, int) and token in role.value:
                return role
            if str(token).upper() == role.name or token in (str(v) for v in role.value):
                return role

        return None

    def to_indy_num_str(self) -> str:
        """
        Return (typically, numeric) string value that indy-sdk associates with role.

        Recall that None signifies USER and "" signifies a role undergoing reset.
        """

        return str(self.value[0]) if isinstance(self.value[0], int) else self.value[0]

    def token(self) -> str:
        """Return token identifying role to indy-sdk."""

        return self.value[0] if self in (Role.USER, Role.ROLE_REMOVE) else self.name


class IndyLedger(BaseLedger):
    """Indy ledger class."""

    LEDGER_TYPE = "indy"

    def __init__(
        self,
        pool_name: str,
        wallet: BaseWallet,
        *,
        keepalive: int = 0,
        cache: BaseCache = None,
        cache_duration: int = 600,
        read_only: bool = False,
    ):
        """
        Initialize an IndyLedger instance.

        Args:
            pool_name: The Indy pool ledger configuration name
            wallet: IndyWallet instance
            keepalive: How many seconds to keep the ledger open
            cache: The cache instance to use
            cache_duration: The TTL for ledger cache entries
        """
        self.opened = False
        self.ref_count = 0
        self.ref_lock = asyncio.Lock()
        self.keepalive = keepalive
        self.close_task: asyncio.Future = None
        self.cache = cache
        self.cache_duration = cache_duration
        self.wallet = wallet
        self.pool_handle = None
        self.pool_name = pool_name
        self.taa_acceptance = None
        self.taa_cache = None
        self.read_only = read_only

        if wallet.type != "indy":
            raise LedgerConfigError("Wallet type is not 'indy'")

    @property
    def type(self) -> str:
        """Accessor for the ledger type."""
        return IndyLedger.LEDGER_TYPE

    async def create_pool_config(
        self, genesis_transactions: str, recreate: bool = False
    ):
        """Create the pool ledger configuration."""

        # indy-sdk requires a file to pass the pool configuration
        # the file path includes the pool name to avoid conflicts
        txn_path = path.join(tempfile.gettempdir(), f"{self.pool_name}_{GENESIS_TRANSACTION_FILE}")
        with open(txn_path, "w") as genesis_file:
            genesis_file.write(genesis_transactions)
        pool_config = json.dumps({"genesis_txn": txn_path})

        if await self.check_pool_config():
            if recreate:
                LOGGER.debug("Removing existing ledger config")
                await indy.pool.delete_pool_ledger_config(self.pool_name)
            else:
                raise LedgerConfigError(
                    "Ledger pool configuration already exists: %s", self.pool_name
                )

        LOGGER.debug("Creating pool ledger config")
        with IndyErrorHandler(
            "Exception creating pool ledger config", LedgerConfigError
        ):
            await indy.pool.create_pool_ledger_config(self.pool_name, pool_config)

    async def check_pool_config(self) -> bool:
        """Check if a pool config has been created."""
        pool_names = {cfg["pool"] for cfg in await indy.pool.list_pools()}
        return self.pool_name in pool_names

    async def open(self):
        """Open the pool ledger, creating it if necessary."""
        # We only support proto ver 2
        with IndyErrorHandler(
            "Exception setting ledger protocol version", LedgerConfigError
        ):
            await indy.pool.set_protocol_version(2)

        with IndyErrorHandler(
            f"Exception opening pool ledger {self.pool_name}", LedgerConfigError
        ):
            self.pool_handle = await indy.pool.open_pool_ledger(self.pool_name, "{}")
        self.opened = True

    async def close(self):
        """Close the pool ledger."""
        if self.opened:
            exc = None
            for attempt in range(3):
                try:
                    await indy.pool.close_pool_ledger(self.pool_handle)
                except IndyError as err:
                    await asyncio.sleep(0.01)
                    exc = err
                    continue

                self.pool_handle = None
                self.opened = False
                exc = None
                break

            if exc:
                LOGGER.error("Exception closing pool ledger")
                self.ref_count += 1  # if we are here, we should have self.ref_lock
                self.close_task = None
                raise IndyErrorHandler.wrap_error(
                    exc, "Exception closing pool ledger", LedgerError
                )

    async def _context_open(self):
        """Open the ledger if necessary and increase the number of active references."""
        async with self.ref_lock:
            if self.close_task:
                self.close_task.cancel()
            if not self.opened:
                LOGGER.debug("Opening the pool ledger")
                await self.open()
            self.ref_count += 1

    async def _context_close(self):
        """Release the reference and schedule closing of the pool ledger."""

        async def closer(timeout: int):
            """Close the pool ledger after a timeout."""
            await asyncio.sleep(timeout)
            async with self.ref_lock:
                if not self.ref_count:
                    LOGGER.debug("Closing pool ledger after timeout")
                    await self.close()

        async with self.ref_lock:
            self.ref_count -= 1
            if not self.ref_count:
                if self.keepalive:
                    self.close_task = asyncio.ensure_future(closer(self.keepalive))
                else:
                    await self.close()

    async def __aenter__(self) -> "IndyLedger":
        """
        Context manager entry.

        Returns:
            The current instance

        """
        await super().__aenter__()
        await self._context_open()
        return self

    async def __aexit__(self, exc_type, exc, tb):
        """Context manager exit."""
        await self._context_close()
        await super().__aexit__(exc_type, exc, tb)

    async def _submit(
        self,
        request_json: str,
        sign: bool = None,
        taa_accept: bool = None,
        sign_did: DIDInfo = sentinel,
    ) -> str:
        """
        Sign and submit request to ledger.

        Args:
            request_json: The json string to submit
            sign: whether or not to sign the request
            taa_accept: whether to apply TAA acceptance to the (signed, write) request
            sign_did: override the signing DID

        """

        if not self.pool_handle:
            raise ClosedPoolError(
                f"Cannot sign and submit request to closed pool '{self.pool_name}'"
            )

        if sign is None or sign:
            if sign_did is sentinel:
                sign_did = await self.wallet.get_public_did()
            if sign is None:
                sign = bool(sign_did)

        if taa_accept is None and sign:
            taa_accept = True

        if sign:
            if not sign_did:
                raise BadLedgerRequestError("Cannot sign request without a public DID")
            if taa_accept:
                acceptance = await self.get_latest_txn_author_acceptance()
                if acceptance:
                    request_json = await (
                        indy.ledger.append_txn_author_agreement_acceptance_to_request(
                            request_json,
                            acceptance["text"],
                            acceptance["version"],
                            acceptance["digest"],
                            acceptance["mechanism"],
                            acceptance["time"],
                        )
                    )
            submit_op = indy.ledger.sign_and_submit_request(
                self.pool_handle, self.wallet.handle, sign_did.did, request_json
            )
        else:
            submit_op = indy.ledger.submit_request(self.pool_handle, request_json)

        with IndyErrorHandler(
            "Exception raised by ledger transaction", LedgerTransactionError
        ):
            request_result_json = await submit_op

        request_result = json.loads(request_result_json)

        operation = request_result.get("op", "")

        if operation in ("REQNACK", "REJECT"):
            raise LedgerTransactionError(
                f"Ledger rejected transaction request: {request_result['reason']}"
            )

        elif operation == "REPLY":
            return request_result_json

        else:
            raise LedgerTransactionError(
                f"Unexpected operation code from ledger: {operation}"
            )

    async def create_and_send_schema(
        self,
        issuer: BaseIssuer,
        schema_name: str,
        schema_version: str,
        attribute_names: Sequence[str],
    ) -> Tuple[str, dict]:
        """
        Send schema to ledger.

        Args:
            issuer: The issuer instance creating the schema
            schema_name: The schema name
            schema_version: The schema version
            attribute_names: A list of schema attributes

        """

        public_info = await self.wallet.get_public_did()
        if not public_info:
            raise BadLedgerRequestError("Cannot publish schema without a public DID")

        schema_info = await self.check_existing_schema(
            public_info.did, schema_name, schema_version, attribute_names
        )
        if schema_info:
            LOGGER.warning("Schema already exists on ledger. Returning details.")
            schema_id, schema_def = schema_info
        else:
            if self.read_only:
                raise LedgerError(
                    "Error cannot write schema when ledger is in read only mode"
                )

            try:
                schema_id, schema_json = await issuer.create_schema(
                    public_info.did,
                    schema_name,
                    schema_version,
                    attribute_names,
                )
            except IssuerError as err:
                raise LedgerError(err.message) from err
            schema_def = json.loads(schema_json)

            with IndyErrorHandler("Exception building schema request", LedgerError):
                request_json = await indy.ledger.build_schema_request(
                    public_info.did, schema_json
                )

            try:
                resp = await self._submit(request_json, True, sign_did=public_info)
                try:
                    # parse sequence number out of response
                    seq_no = json.loads(resp)["result"]["txnMetadata"]["seqNo"]
                    schema_def["seqNo"] = seq_no
                except KeyError as err:
                    raise LedgerError(
                        "Failed to parse schema sequence number from ledger response"
                    ) from err
            except LedgerTransactionError as e:
                # Identify possible duplicate schema errors on indy-node < 1.9 and > 1.9
                if "can have one and only one SCHEMA with name" in getattr(
                    e, "message", ""
                ) or "UnauthorizedClientRequest" in getattr(e, "message", ""):
                    # handle potential race condition if multiple agents are publishing
                    # the same schema simultaneously
                    schema_info = await self.check_existing_schema(
                        public_info.did, schema_name, schema_version, attribute_names
                    )
                    if schema_info:
                        LOGGER.warning(
                            "Schema already exists on ledger. Returning details."
                            " Error: %s",
                            e,
                        )
                        schema_id, schema_def = schema_info
                else:
                    raise

            schema_id_parts = schema_id.split(":")
            schema_tags = {
                "schema_id": schema_id,
                "schema_issuer_did": public_info.did,
                "schema_name": schema_id_parts[-2],
                "schema_version": schema_id_parts[-1],
                "epoch": str(int(time())),
            }
            record = StorageRecord(SCHEMA_SENT_RECORD_TYPE, schema_id, schema_tags)
            storage = self.get_indy_storage()
            await storage.add_record(record)

        return schema_id, schema_def

    async def check_existing_schema(
        self,
        public_did: str,
        schema_name: str,
        schema_version: str,
        attribute_names: Sequence[str],
    ) -> Tuple[str, dict]:
        """Check if a schema has already been published."""
        fetch_schema_id = f"{public_did}:2:{schema_name}:{schema_version}"
        schema = await self.fetch_schema_by_id(fetch_schema_id)
        if schema:
            fetched_attrs = schema["attrNames"].copy()
            fetched_attrs.sort()
            cmp_attrs = list(attribute_names)
            cmp_attrs.sort()
            if fetched_attrs != cmp_attrs:
                raise LedgerTransactionError(
                    "Schema already exists on ledger, but attributes do not match: "
                    + f"{schema_name}:{schema_version} {fetched_attrs} != {cmp_attrs}"
                )
            return fetch_schema_id, schema

    async def get_schema(self, schema_id: str) -> dict:
        """
        Get a schema from the cache if available, otherwise fetch from the ledger.

        Args:
            schema_id: The schema id (or stringified sequence number) to retrieve

        """
        if self.cache:
            result = await self.cache.get(f"schema::{schema_id}")
            if result:
                return result

        if schema_id.isdigit():
            return await self.fetch_schema_by_seq_no(int(schema_id))
        else:
            return await self.fetch_schema_by_id(schema_id)

    async def fetch_schema_by_id(self, schema_id: str) -> dict:
        """
        Get schema from ledger.

        Args:
            schema_id: The schema id (or stringified sequence number) to retrieve

        Returns:
            Indy schema dict

        """

        public_info = await self.wallet.get_public_did()
        public_did = public_info.did if public_info else None

        with IndyErrorHandler("Exception building schema request", LedgerError):
            request_json = await indy.ledger.build_get_schema_request(
                public_did, schema_id
            )

        response_json = await self._submit(request_json, sign_did=public_info)
        response = json.loads(response_json)
        if not response["result"]["seqNo"]:
            # schema not found
            return None

        with IndyErrorHandler("Exception parsing schema response", LedgerError):
            _, parsed_schema_json = await indy.ledger.parse_get_schema_response(
                response_json
            )

        parsed_response = json.loads(parsed_schema_json)
        if parsed_response and self.cache:
            await self.cache.set(
                [f"schema::{schema_id}", f"schema::{response['result']['seqNo']}"],
                parsed_response,
                self.cache_duration,
            )

        return parsed_response

    async def fetch_schema_by_seq_no(self, seq_no: int):
        """
        Fetch a schema by its sequence number.

        Args:
            seq_no: schema ledger sequence number

        Returns:
            Indy schema dict

        """
        # get txn by sequence number, retrieve schema identifier components
        request_json = await indy.ledger.build_get_txn_request(
            None, None, seq_no=seq_no
        )
        response = json.loads(await self._submit(request_json))

        # transaction data format assumes node protocol >= 1.4 (circa 2018-07)
        data_txn = (response["result"].get("data", {}) or {}).get("txn", {})
        if data_txn.get("type", None) == "101":  # marks indy-sdk schema txn type
            (origin_did, name, version) = (
                data_txn["metadata"]["from"],
                data_txn["data"]["data"]["name"],
                data_txn["data"]["data"]["version"],
            )
            schema_id = f"{origin_did}:2:{name}:{version}"
            return await self.get_schema(schema_id)

        raise LedgerTransactionError(
            f"Could not get schema from ledger for seq no {seq_no}"
        )

    async def create_and_send_credential_definition(
        self,
        issuer: BaseIssuer,
        schema_id: str,
        signature_type: str = None,
        tag: str = None,
        support_revocation: bool = False,
    ) -> Tuple[str, dict, bool]:
        """
        Send credential definition to ledger and store relevant key matter in wallet.

        Args:
            issuer: The issuer instance to use for credential definition creation
            schema_id: The schema id of the schema to create cred def for
            signature_type: The signature type to use on the credential definition
            tag: Optional tag to distinguish multiple credential definitions
            support_revocation: Optional flag to enable revocation for this cred def

        Returns:
            Tuple with cred def id, cred def structure, and whether it's novel

        """
        public_info = await self.wallet.get_public_did()
        if not public_info:
            raise BadLedgerRequestError(
                "Cannot publish credential definition without a public DID"
            )

        schema = await self.get_schema(schema_id)
        if not schema:
            raise LedgerError(f"Ledger {self.pool_name} has no schema {schema_id}")

        novel = False

        # check if cred def is on ledger already
        for test_tag in [tag] if tag else ["tag", DEFAULT_CRED_DEF_TAG]:
            credential_definition_id = issuer.make_credential_definition_id(
                public_info.did, schema, signature_type, test_tag
            )
            ledger_cred_def = await self.fetch_credential_definition(
                credential_definition_id
            )
            if ledger_cred_def:
                LOGGER.warning(
                    "Credential definition %s already exists on ledger %s",
                    credential_definition_id,
                    self.pool_name,
                )

                try:
                    if not await issuer.credential_definition_in_wallet(
                        credential_definition_id
                    ):
                        raise LedgerError(
                            f"Credential definition {credential_definition_id} is on "
                            f"ledger {self.pool_name} but not in wallet "
                            f"{self.wallet.name}"
                        )
                except IssuerError as err:
                    raise LedgerError(err.message) from err
                credential_definition_json = json.dumps(ledger_cred_def)
                break
        else:  # no such cred def on ledger
            try:
                if await issuer.credential_definition_in_wallet(
                    credential_definition_id
                ):
                    raise LedgerError(
                        f"Credential definition {credential_definition_id} is in "
                        f"wallet {self.wallet.name} but not on ledger {self.pool_name}"
                    )
            except IssuerError as err:
                raise LedgerError(err.message) from err

            # Cred def is neither on ledger nor in wallet: create and send it
            novel = True
            try:
                (
                    credential_definition_id,
                    credential_definition_json,
                ) = await issuer.create_and_store_credential_definition(
                    public_info.did,
                    schema,
                    signature_type,
                    tag,
                    support_revocation,
                )
            except IssuerError as err:
                raise LedgerError(err.message) from err

            if self.read_only:
                raise LedgerError(
                    "Error cannot write cred def when ledger is in read only mode"
                )

            with IndyErrorHandler("Exception building cred def request", LedgerError):
                request_json = await indy.ledger.build_cred_def_request(
                    public_info.did, credential_definition_json
                )
            await self._submit(request_json, True, sign_did=public_info)

            # Add non-secrets record
            storage = self.get_indy_storage()
            schema_id_parts = schema_id.split(":")
            cred_def_tags = {
                "schema_id": schema_id,
                "schema_issuer_did": schema_id_parts[0],
                "schema_name": schema_id_parts[-2],
                "schema_version": schema_id_parts[-1],
                "issuer_did": public_info.did,
                "cred_def_id": credential_definition_id,
                "epoch": str(int(time())),
            }
            record = StorageRecord(
                CRED_DEF_SENT_RECORD_TYPE, credential_definition_id, cred_def_tags
            )
            await storage.add_record(record)

        return (credential_definition_id, json.loads(credential_definition_json), novel)

    async def get_credential_definition(self, credential_definition_id: str) -> dict:
        """
        Get a credential definition from the cache if available, otherwise the ledger.

        Args:
            credential_definition_id: The schema id of the schema to fetch cred def for

        """
        if self.cache:
            result = await self.cache.get(
                f"credential_definition::{credential_definition_id}"
            )
            if result:
                return result

        return await self.fetch_credential_definition(credential_definition_id)

    async def fetch_credential_definition(self, credential_definition_id: str) -> dict:
        """
        Get a credential definition from the ledger by id.

        Args:
            credential_definition_id: The cred def id of the cred def to fetch

        """

        public_info = await self.wallet.get_public_did()
        public_did = public_info.did if public_info else None

        with IndyErrorHandler("Exception building cred def request", LedgerError):
            request_json = await indy.ledger.build_get_cred_def_request(
                public_did, credential_definition_id
            )

        response_json = await self._submit(request_json, sign_did=public_info)

        with IndyErrorHandler("Exception parsing cred def response", LedgerError):
            try:
                (
                    _,
                    parsed_credential_definition_json,
                ) = await indy.ledger.parse_get_cred_def_response(response_json)
                parsed_response = json.loads(parsed_credential_definition_json)
            except IndyError as error:
                if error.error_code == ErrorCode.LedgerNotFound:
                    parsed_response = None
                else:
                    raise

        if parsed_response and self.cache:
            await self.cache.set(
                f"credential_definition::{credential_definition_id}",
                parsed_response,
                self.cache_duration,
            )

        return parsed_response

    async def credential_definition_id2schema_id(self, credential_definition_id):
        """
        From a credential definition, get the identifier for its schema.

        Args:
            credential_definition_id: The identifier of the credential definition
                from which to identify a schema
        """

        # scrape schema id or sequence number from cred def id
        tokens = credential_definition_id.split(":")
        if len(tokens) == 8:  # node protocol >= 1.4: cred def id has 5 or 8 tokens
            return ":".join(tokens[3:7])  # schema id spans 0-based positions 3-6

        # get txn by sequence number, retrieve schema identifier components
        seq_no = tokens[3]
        return (await self.get_schema(seq_no))["id"]

    async def get_key_for_did(self, did: str) -> str:
        """Fetch the verkey for a ledger DID.

        Args:
            did: The DID to look up on the ledger or in the cache
        """
        nym = self.did_to_nym(did)
        public_info = await self.wallet.get_public_did()
        public_did = public_info.did if public_info else None
        with IndyErrorHandler("Exception building nym request", LedgerError):
            request_json = await indy.ledger.build_get_nym_request(public_did, nym)
        response_json = await self._submit(request_json, sign_did=public_info)
        data_json = (json.loads(response_json))["result"]["data"]
        return full_verkey(did, json.loads(data_json)["verkey"]) if data_json else None

    async def get_all_endpoints_for_did(self, did: str) -> dict:
        """Fetch all endpoints for a ledger DID.

        Args:
            did: The DID to look up on the ledger or in the cache
        """
        nym = self.did_to_nym(did)
        public_info = await self.wallet.get_public_did()
        public_did = public_info.did if public_info else None
        with IndyErrorHandler("Exception building attribute request", LedgerError):
            request_json = await indy.ledger.build_get_attrib_request(
                public_did, nym, "endpoint", None, None
            )
        response_json = await self._submit(request_json, sign_did=public_info)
        data_json = json.loads(response_json)["result"]["data"]

        if data_json:
            endpoints = json.loads(data_json).get("endpoint", None)
        else:
            endpoints = None

        return endpoints

    async def get_endpoint_for_did(
        self, did: str, endpoint_type: EndpointType = None
    ) -> str:
        """Fetch the endpoint for a ledger DID.

        Args:
            did: The DID to look up on the ledger or in the cache
            endpoint_type: The type of the endpoint. If none given, returns all
        """

        if not endpoint_type:
            endpoint_type = EndpointType.ENDPOINT
        nym = self.did_to_nym(did)
        public_info = await self.wallet.get_public_did()
        public_did = public_info.did if public_info else None
        with IndyErrorHandler("Exception building attribute request", LedgerError):
            request_json = await indy.ledger.build_get_attrib_request(
                public_did, nym, "endpoint", None, None
            )
        response_json = await self._submit(request_json, sign_did=public_info)
        data_json = json.loads(response_json)["result"]["data"]
        if data_json:
            endpoint = json.loads(data_json).get("endpoint", None)
            address = endpoint.get(endpoint_type.indy, None) if endpoint else None
        else:
            address = None

        return address

    async def update_endpoint_for_did(
        self, did: str, endpoint: str, endpoint_type: EndpointType = None
    ) -> bool:
        """Check and update the endpoint on the ledger.

        Args:
            did: The ledger DID
            endpoint: The endpoint address
            endpoint_type: The type of the endpoint
        """
        if not endpoint_type:
            endpoint_type = EndpointType.ENDPOINT

        all_exist_endpoints = await self.get_all_endpoints_for_did(did)
        exist_endpoint_of_type = (
            all_exist_endpoints.get(endpoint_type.indy, None)
            if all_exist_endpoints
            else None
        )

        if exist_endpoint_of_type != endpoint:
            if self.read_only:
                raise LedgerError(
                    "Error cannot update endpoint when ledger is in read only mode"
                )

            nym = self.did_to_nym(did)

            if all_exist_endpoints:
                all_exist_endpoints[endpoint_type.indy] = endpoint
                attr_json = json.dumps({"endpoint": all_exist_endpoints})
            else:
                attr_json = json.dumps({"endpoint": {endpoint_type.indy: endpoint}})

            with IndyErrorHandler("Exception building attribute request", LedgerError):
                request_json = await indy.ledger.build_attrib_request(
                    nym, nym, None, attr_json, None
                )
            await self._submit(request_json, True, True)
            return True
        return False

    async def register_nym(
            self,
            did: str,
            verkey: str,
            alias: str = None,
            role: str = None,
            wallet_name: str = None,
            context: InjectionContext = None
    ):
        """
        Register a nym on the ledger.

        Args:
            did: DID to register on the ledger.
            verkey: The verification key of the keypair.
            alias: Human-friendly alias to assign to the DID.
            role: For permissioned ledgers, what role should the new DID have.
            wallet_name: wallet name that owns the did.
            context: Injection context.
        """
        if self.read_only:
            raise LedgerError(
                "Error cannot register nym when ledger is in read only mode"
            )

        # use the wallet of requester to register nym
        wallet: BaseWallet = self.wallet
        public_info = await wallet.get_public_did()
        public_did = public_info.did if public_info else None
        with IndyErrorHandler("Exception building nym request", LedgerError):
            request_json = await indy.ledger.build_nym_request(
                public_did, did, verkey, alias, role
            )

        await self._submit(request_json)

        # Multitenancy: if wallet_name is given, use the wallet of wallet_name
        ext_plugins = context.settings.get_value("external_plugins")
        if ext_plugins and 'aries_cloudagent.wallet_handler' in ext_plugins:
            if wallet_name:
                _context = context.copy()
                _context.settings.set_value("wallet.id", wallet_name)
                wallet = await _context.inject(BaseWallet)

        did_info = await wallet.get_local_did(did)
        metadata = {**did_info.metadata, **DIDPosture.POSTED.metadata}
        await wallet.replace_local_did_metadata(did, metadata)

    async def get_nym_role(self, did: str) -> Role:
        """
        Return the role of the input public DID's NYM on the ledger.

        Args:
            did: DID to query for role on the ledger.
        """
        public_info = await self.wallet.get_public_did()
        public_did = public_info.did if public_info else None

        with IndyErrorHandler("Exception building get-nym request", LedgerError):
            request_json = await indy.ledger.build_get_nym_request(public_did, did)

        response_json = await self._submit(request_json)
        response = json.loads(response_json)
        nym_data = json.loads(response["result"]["data"])
        if not nym_data:
            raise BadLedgerRequestError(f"DID {did} is not public")

        return Role.get(nym_data["role"])

    def nym_to_did(self, nym: str) -> str:
        """Format a nym with the ledger's DID prefix."""
        if nym:
            # remove any existing prefix
            nym = self.did_to_nym(nym)
            return f"did:sov:{nym}"

    async def rotate_public_did_keypair(self, next_seed: str = None) -> None:
        """
        Rotate keypair for public DID: create new key, submit to ledger, update wallet.

        Args:
            next_seed: seed for incoming ed25519 keypair (default random)
        """
        # generate new key
        public_info = await self.wallet.get_public_did()
        public_did = public_info.did
        verkey = await self.wallet.rotate_did_keypair_start(public_did, next_seed)

        # submit to ledger (retain role and alias)
        nym = self.did_to_nym(public_did)
        with IndyErrorHandler("Exception building nym request", LedgerError):
            request_json = await indy.ledger.build_get_nym_request(public_did, nym)

        response_json = await self._submit(request_json)
        data = json.loads((json.loads(response_json))["result"]["data"])
        if not data:
            raise BadLedgerRequestError(
                f"Ledger has no public DID for wallet {self.wallet.name}"
            )
        seq_no = data["seqNo"]

        with IndyErrorHandler("Exception building get-txn request", LedgerError):
            txn_req_json = await indy.ledger.build_get_txn_request(None, None, seq_no)

        txn_resp_json = await self._submit(txn_req_json)
        txn_resp = json.loads(txn_resp_json)
        txn_resp_data = txn_resp["result"]["data"]
        if not txn_resp_data:
            raise BadLedgerRequestError(
                f"Bad or missing ledger NYM transaction for DID {public_did}"
            )
        txn_data_data = txn_resp_data["txn"]["data"]
        role_token = Role.get(txn_data_data.get("role")).token()
        alias = txn_data_data.get("alias")
        await self.register_nym(public_did, verkey, role_token, alias)

        # update wallet
        await self.wallet.rotate_did_keypair_apply(public_did)

    async def get_txn_author_agreement(self, reload: bool = False) -> dict:
        """Get the current transaction author agreement, fetching it if necessary."""
        if not self.taa_cache or reload:
            self.taa_cache = await self.fetch_txn_author_agreement()
        return self.taa_cache

    async def fetch_txn_author_agreement(self) -> dict:
        """Fetch the current AML and TAA from the ledger."""
        public_info = await self.wallet.get_public_did()
        public_did = public_info.did if public_info else None

        get_aml_req = await indy.ledger.build_get_acceptance_mechanisms_request(
            public_did, None, None
        )
        response_json = await self._submit(get_aml_req, sign_did=public_info)
        aml_found = (json.loads(response_json))["result"]["data"]

        get_taa_req = await indy.ledger.build_get_txn_author_agreement_request(
            public_did, None
        )
        response_json = await self._submit(get_taa_req, sign_did=public_info)
        taa_found = (json.loads(response_json))["result"]["data"]
        taa_required = bool(taa_found and taa_found["text"])
        if taa_found:
            taa_found["digest"] = self.taa_digest(
                taa_found["version"], taa_found["text"]
            )

        return {
            "aml_record": aml_found,
            "taa_record": taa_found,
            "taa_required": taa_required,
        }

    def get_indy_storage(self) -> IndyStorage:
        """Get an IndyStorage instance for the current wallet."""
        return IndyStorage(self.wallet)

    def taa_rough_timestamp(self) -> int:
        """Get a timestamp accurate to the day.

        Anything more accurate is a privacy concern.
        """
        return int(datetime.combine(date.today(), datetime.min.time()).timestamp())

    def taa_digest(self, version: str, text: str):
        """Generate the digest of a TAA record."""
        if not version or not text:
            raise ValueError("Bad input for TAA digest")
        taa_plaintext = version + text
        return sha256(taa_plaintext.encode("utf-8")).digest().hex()

    async def accept_txn_author_agreement(
        self, taa_record: dict, mechanism: str, accept_time: int = None
    ):
        """Save a new record recording the acceptance of the TAA."""
        if not accept_time:
            accept_time = self.taa_rough_timestamp()
        acceptance = {
            "text": taa_record["text"],
            "version": taa_record["version"],
            "digest": taa_record["digest"],
            "mechanism": mechanism,
            "time": accept_time,
        }
        record = StorageRecord(
            TAA_ACCEPTED_RECORD_TYPE,
            json.dumps(acceptance),
            {"pool_name": self.pool_name},
        )
        storage = self.get_indy_storage()
        await storage.add_record(record)
        if self.cache:
            cache_key = TAA_ACCEPTED_RECORD_TYPE + "::" + self.pool_name
            await self.cache.set(cache_key, acceptance, self.cache_duration)

    async def get_latest_txn_author_acceptance(self) -> dict:
        """Look up the latest TAA acceptance."""
        cache_key = TAA_ACCEPTED_RECORD_TYPE + "::" + self.pool_name
        acceptance = self.cache and await self.cache.get(cache_key)
        if not acceptance:
            storage = self.get_indy_storage()
            tag_filter = {"pool_name": self.pool_name}
            found = await storage.search_records(
                TAA_ACCEPTED_RECORD_TYPE, tag_filter
            ).fetch_all()
            if found:
                records = list(json.loads(record.value) for record in found)
                records.sort(key=lambda v: v["time"], reverse=True)
                acceptance = records[0]
            else:
                acceptance = {}
            if self.cache:
                await self.cache.set(cache_key, acceptance, self.cache_duration)
        return acceptance

    async def get_revoc_reg_def(self, revoc_reg_id: str) -> dict:
        """Get revocation registry definition by ID."""
        public_info = await self.wallet.get_public_did()
        try:
            fetch_req = await indy.ledger.build_get_revoc_reg_def_request(
                public_info and public_info.did, revoc_reg_id
            )
            response_json = await self._submit(fetch_req, sign_did=public_info)
            (
                found_id,
                found_def_json,
            ) = await indy.ledger.parse_get_revoc_reg_def_response(response_json)
        except IndyError as e:
            LOGGER.error(
                f"get_revoc_reg_def failed with revoc_reg_id={revoc_reg_id} - "
                f"{e.error_code}: {getattr(e, 'message', '[no message]')}"
            )
            raise e

        assert found_id == revoc_reg_id
        return json.loads(found_def_json)

    async def get_revoc_reg_entry(self, revoc_reg_id: str, timestamp: int):
        """Get revocation registry entry by revocation registry ID and timestamp."""
        public_info = await self.wallet.get_public_did()
        with IndyErrorHandler("Exception fetching rev reg entry", LedgerError):
            try:
                fetch_req = await indy.ledger.build_get_revoc_reg_request(
                    public_info and public_info.did, revoc_reg_id, timestamp
                )
                response_json = await self._submit(fetch_req, sign_did=public_info)
                (
                    found_id,
                    found_reg_json,
                    ledger_timestamp,
                ) = await indy.ledger.parse_get_revoc_reg_response(response_json)
            except IndyError as e:
                LOGGER.error(
                    f"get_revoc_reg_entry failed with revoc_reg_id={revoc_reg_id} - "
                    f"{e.error_code}: {getattr(e, 'message', '[no message]')}"
                )
                raise e
        assert found_id == revoc_reg_id
        return json.loads(found_reg_json), ledger_timestamp

    async def get_revoc_reg_delta(
        self, revoc_reg_id: str, timestamp_from=0, timestamp_to=None
    ) -> (dict, int):
        """
        Look up a revocation registry delta by ID.

        :param revoc_reg_id revocation registry id
        :param timestamp_from earliest EPOCH time of interest
        :param timestamp_to latest EPOCH time of interest

        :returns delta response, delta timestamp
        """
        if timestamp_to is None:
            timestamp_to = int(time())
        public_info = await self.wallet.get_public_did()
        with IndyErrorHandler("Exception building rev reg delta request", LedgerError):
            fetch_req = await indy.ledger.build_get_revoc_reg_delta_request(
                public_info and public_info.did,
                revoc_reg_id,
                timestamp_from,
                timestamp_to,
            )
        response_json = await self._submit(fetch_req, sign_did=public_info)
        with IndyErrorHandler(
            (
                "Exception parsing rev reg delta response "
                "(interval ends before rev reg creation?)"
            ),
            LedgerError,
        ):
            (
                found_id,
                found_delta_json,
                delta_timestamp,
            ) = await indy.ledger.parse_get_revoc_reg_delta_response(response_json)
            assert found_id == revoc_reg_id
        return json.loads(found_delta_json), delta_timestamp

    async def send_revoc_reg_def(self, revoc_reg_def: dict, issuer_did: str = None):
        """Publish a revocation registry definition to the ledger."""
        # NOTE - issuer DID could be extracted from the revoc_reg_def ID
        if issuer_did:
            did_info = await self.wallet.get_local_did(issuer_did)
        else:
            did_info = await self.wallet.get_public_did()
        if not did_info:
            raise LedgerTransactionError(
                "No issuer DID found for revocation registry definition"
            )
        with IndyErrorHandler("Exception building rev reg def", LedgerError):
            request_json = await indy.ledger.build_revoc_reg_def_request(
                did_info.did, json.dumps(revoc_reg_def)
            )
        await self._submit(request_json, True, True, did_info)

    async def send_revoc_reg_entry(
        self,
        revoc_reg_id: str,
        revoc_def_type: str,
        revoc_reg_entry: dict,
        issuer_did: str = None,
    ):
        """Publish a revocation registry entry to the ledger."""
        if issuer_did:
            did_info = await self.wallet.get_local_did(issuer_did)
        else:
            did_info = await self.wallet.get_public_did()
        if not did_info:
            raise LedgerTransactionError(
                "No issuer DID found for revocation registry entry"
            )
        with IndyErrorHandler("Exception building rev reg entry", LedgerError):
            request_json = await indy.ledger.build_revoc_reg_entry_request(
                did_info.did, revoc_reg_id, revoc_def_type, json.dumps(revoc_reg_entry)
            )
        await self._submit(request_json, True, True, did_info)<|MERGE_RESOLUTION|>--- conflicted
+++ resolved
@@ -40,11 +40,8 @@
 )
 from .util import TAA_ACCEPTED_RECORD_TYPE
 
-<<<<<<< HEAD
-=======
 LOGGER = logging.getLogger(__name__)
 
->>>>>>> b46604d6
 GENESIS_TRANSACTION_FILE = "indy_genesis_transactions.txt"
 
 
