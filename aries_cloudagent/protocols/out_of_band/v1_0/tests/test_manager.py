"""Test OOB Manager."""
import asyncio
import json

from asynctest import mock as async_mock, TestCase as AsyncTestCase
from copy import deepcopy
from datetime import datetime, timezone
from uuid import UUID

from .....connections.models.conn_record import ConnRecord
from .....connections.models.connection_target import ConnectionTarget
from .....connections.models.diddoc import DIDDoc, PublicKey, PublicKeyType, Service
from .....core.in_memory import InMemoryProfile
from .....indy.holder import IndyHolder
from .....ledger.base import BaseLedger
from .....messaging.decorators.attach_decorator import AttachDecorator
from .....messaging.responder import BaseResponder, MockResponder
from .....messaging.util import str_to_datetime, str_to_epoch
from .....messaging.valid import DID_PREFIX
from .....multitenant.manager import MultitenantManager
from .....protocols.connections.v1_0.manager import ConnectionManager
from .....protocols.coordinate_mediation.v1_0.models.mediation_record import (
    MediationRecord,
)
from .....protocols.coordinate_mediation.v1_0.manager import MediationManager
from .....protocols.didexchange.v1_0.manager import DIDXManager
from .....protocols.issue_credential.v1_0.message_types import (
    CREDENTIAL_OFFER,
)
from .....protocols.present_proof.indy.pres_preview import (
    IndyPresAttrSpec,
    IndyPresPredSpec,
    IndyPresPreview,
)
from .....protocols.present_proof.v1_0.manager import PresentationManager
from .....protocols.present_proof.v1_0.message_types import (
    PRESENTATION_REQUEST,
    ATTACH_DECO_IDS,
)
from .....protocols.present_proof.v1_0.messages.presentation import Presentation
from .....protocols.present_proof.v1_0.messages.presentation_proposal import (
    PresentationProposal,
)
from .....protocols.present_proof.v1_0.messages.presentation_request import (
    PresentationRequest,
    PresentationRequestSchema,
)
from .....protocols.present_proof.v1_0.models.presentation_exchange import (
    V10PresentationExchange,
)
from .....protocols.present_proof.v2_0.manager import V20PresManager
from .....protocols.present_proof.v2_0.message_types import (
    ATTACHMENT_FORMAT,
    PRES_20,
    PRES_20_REQUEST,
)
from .....protocols.present_proof.v2_0.messages.pres import V20Pres
from .....protocols.present_proof.v2_0.messages.pres_format import V20PresFormat
from .....protocols.present_proof.v2_0.messages.pres_request import V20PresRequest
from .....storage.error import StorageError, StorageNotFoundError
from .....multitenant.manager import MultitenantManager
from .....transport.inbound.receipt import MessageReceipt
from .....wallet.base import DIDInfo, KeyInfo
from .....wallet.in_memory import InMemoryWallet
from .....wallet.util import did_key_to_naked, naked_to_did_key

from ....didcomm_prefix import DIDCommPrefix
from ....issue_credential.v1_0.models.credential_exchange import V10CredentialExchange

from .. import manager as test_module
from ..manager import (
    OutOfBandManager,
    OutOfBandManagerError,
    OutOfBandManagerNotImplementedError,
)
from ..message_types import INVITATION
from ..messages.invitation import HSProto, InvitationMessage, InvitationMessageSchema
from ..messages.reuse import HandshakeReuse
from ..messages.reuse_accept import HandshakeReuseAccept
from ..messages.problem_report import ProblemReport, ProblemReportReason
from ..models.invitation import InvitationRecord


class TestConfig:

    test_did = "55GkHamhTU1ZbTbV2ab9DE"
    test_verkey = "3Dn1SJNPaCXcvvJvSbsFWP2xaCjMom3can8CQNhWrTRx"
    test_endpoint = "http://localhost"
    test_target_did = "GbuDUYXaUZRfHD2jeDuQuP"
    their_public_did = "55GkHamhTU1ZbTbV2ab9DE"
    NOW_8601 = datetime.utcnow().replace(tzinfo=timezone.utc).isoformat(" ", "seconds")
    NOW_EPOCH = str_to_epoch(NOW_8601)
    CD_ID = "GMm4vMw8LLrLJjp81kRRLp:3:CL:12:tag"
    INDY_PROOF_REQ = json.loads(
        f"""{{
        "name": "proof-req",
        "version": "1.0",
        "nonce": "12345",
        "requested_attributes": {{
            "0_player_uuid": {{
                "name": "player",
                "restrictions": [
                    {{
                        "cred_def_id": "{CD_ID}"
                    }}
                ],
                "non_revoked": {{
                    "from": {NOW_EPOCH},
                    "to": {NOW_EPOCH}
                }}
            }},
            "0_screencapture_uuid": {{
                "name": "screenCapture",
                "restrictions": [
                    {{
                        "cred_def_id": "{CD_ID}"
                    }}
                ],
                "non_revoked": {{
                    "from": {NOW_EPOCH},
                    "to": {NOW_EPOCH}
                }}
            }}
        }},
        "requested_predicates": {{
            "0_highscore_GE_uuid": {{
                "name": "highScore",
                "p_type": ">=",
                "p_value": 1000000,
                "restrictions": [
                    {{
                        "cred_def_id": "{CD_ID}"
                    }}
                ],
                "non_revoked": {{
                    "from": {NOW_EPOCH},
                    "to": {NOW_EPOCH}
                }}
            }}
        }}
    }}"""
    )

    PRES_PREVIEW = IndyPresPreview(
        attributes=[
            IndyPresAttrSpec(name="player", cred_def_id=CD_ID, value="Richie Knucklez"),
            IndyPresAttrSpec(
                name="screenCapture",
                cred_def_id=CD_ID,
                mime_type="image/png",
                value="aW1hZ2luZSBhIHNjcmVlbiBjYXB0dXJl",
            ),
        ],
        predicates=[
            IndyPresPredSpec(
                name="highScore", cred_def_id=CD_ID, predicate=">=", threshold=1000000
            )
        ],
    )

    PRES_REQ_V1 = PresentationRequest(
        comment="Test",
        request_presentations_attach=[
            AttachDecorator.data_base64(
                mapping=INDY_PROOF_REQ,
                ident=ATTACH_DECO_IDS[PRESENTATION_REQUEST],
            )
        ],
    )
    pres_req_dict = PRES_REQ_V1.request_presentations_attach[0].serialize()
    req_attach_v1 = {
        "@id": "request-0",
        "mime-type": "application/json",
        "data": {
            "json": {
                "@type": DIDCommPrefix.qualify_current(PRESENTATION_REQUEST),
                "@id": "12345678-0123-4567-1234-567812345678",
                "comment": "some comment",
                "request_presentations~attach": [pres_req_dict],
            }
        },
    }

    PRES_REQ_V2 = V20PresRequest(
        comment="some comment",
        will_confirm=True,
        formats=[
            V20PresFormat(
                attach_id="indy",
                format_=ATTACHMENT_FORMAT[PRES_20_REQUEST][
                    V20PresFormat.Format.INDY.api
                ],
            )
        ],
        request_presentations_attach=[
            AttachDecorator.data_base64(mapping=INDY_PROOF_REQ, ident="indy")
        ],
    )
    req_attach_v2 = AttachDecorator.data_json(
        mapping=PRES_REQ_V2.serialize(),
        ident="request-0",
    ).serialize()

    indy_cred_req = {
        "schema_id": f"{test_did}:2:bc-reg:1.0",
        "cred_def_id": f"{test_did}:3:CL:12:tag1",
    }
    cred_req_meta = {}

    def make_did_doc(self, did, verkey):
        doc = DIDDoc(did=did)
        controller = did
        ident = "1"
        pk_value = verkey
        pk = PublicKey(
            did, ident, pk_value, PublicKeyType.ED25519_SIG_2018, controller, False
        )
        doc.set(pk)
        recip_keys = [pk]
        router_keys = []
        service = Service(
            did, "indy", "IndyAgent", recip_keys, router_keys, TestConfig.test_endpoint
        )
        doc.set(service)
        return doc


class TestOOBManager(AsyncTestCase, TestConfig):
    def setUp(self):
        self.responder = MockResponder()
        self.responder.send = async_mock.CoroutineMock()

        self.session = InMemoryProfile.test_session(
            {
                "default_endpoint": TestConfig.test_endpoint,
                "default_label": "This guy",
                "additional_endpoints": ["http://aries.ca/another-endpoint"],
                "debug.auto_accept_invites": True,
                "debug.auto_accept_requests": True,
            }
        )
        self.session.context.injector.bind_instance(BaseResponder, self.responder)
        self.mt_mgr = async_mock.MagicMock()
        self.mt_mgr = async_mock.create_autospec(MultitenantManager)
        self.session.context.injector.bind_instance(MultitenantManager, self.mt_mgr)

        self.multitenant_mgr = async_mock.MagicMock(MultitenantManager, autospec=True)
        self.session.context.injector.bind_instance(
            MultitenantManager, self.multitenant_mgr
        )

        self.ledger = async_mock.create_autospec(BaseLedger)
        self.ledger.__aenter__ = async_mock.CoroutineMock(return_value=self.ledger)
        self.ledger.get_endpoint_for_did = async_mock.CoroutineMock(
            return_value=TestConfig.test_endpoint
        )
        self.session.context.injector.bind_instance(BaseLedger, self.ledger)

        self.manager = OutOfBandManager(self.session)
        assert self.manager.session

        self.test_conn_rec = ConnRecord(
            my_did=TestConfig.test_did,
            their_did=TestConfig.test_target_did,
            their_role=None,
            state=ConnRecord.State.COMPLETED,
            their_public_did=self.their_public_did,
        )

        self.test_mediator_routing_keys = [
            "3Dn1SJNPaCXcvvJvSbsFWP2xaCjMom3can8CQNhWrTRR"
        ]
        self.test_mediator_conn_id = "mediator-conn-id"
        self.test_mediator_endpoint = "http://mediator.example.com"

    async def test_create_invitation_handshake_succeeds(self):
        self.session.context.update_settings({"public_invites": True})

        with async_mock.patch.object(
            InMemoryWallet, "get_public_did", autospec=True
        ) as mock_wallet_get_public_did:
            mock_wallet_get_public_did.return_value = DIDInfo(
                TestConfig.test_did, TestConfig.test_verkey, None
            )
            invi_rec = await self.manager.create_invitation(
                my_endpoint=TestConfig.test_endpoint,
                public=True,
                hs_protos=[HSProto.RFC23],
            )

            assert invi_rec.invitation["@type"] == DIDCommPrefix.qualify_current(
                INVITATION
            )
            assert not invi_rec.invitation.get("requests~attach")
            assert (
                DIDCommPrefix.qualify_current(HSProto.RFC23.name)
                in invi_rec.invitation["handshake_protocols"]
            )
<<<<<<< HEAD
            assert invi_rec.invitation["service"] == [f"{DID_PREFIX}:{TestConfig.test_did}"]
=======
            assert invi_rec.invitation["services"] == [f"did:sov:{TestConfig.test_did}"]
>>>>>>> be279cbe

    async def test_create_invitation_mediation_overwrites_routing_and_endpoint(self):
        mock_conn_rec = async_mock.MagicMock()

        mediation_record = MediationRecord(
            role=MediationRecord.ROLE_CLIENT,
            state=MediationRecord.STATE_GRANTED,
            connection_id=self.test_mediator_conn_id,
            routing_keys=self.test_mediator_routing_keys,
            endpoint=self.test_mediator_endpoint,
        )
        await mediation_record.save(self.session)
        with async_mock.patch.object(
            MediationManager,
            "get_default_mediator_id",
        ) as mock_get_default_mediator, async_mock.patch.object(
            mock_conn_rec, "metadata_set", async_mock.CoroutineMock()
        ) as mock_metadata_set:
            invite = await self.manager.create_invitation(
                my_endpoint=TestConfig.test_endpoint,
                my_label="test123",
                hs_protos=[HSProto.RFC23],
                mediation_id=mediation_record.mediation_id,
            )
            assert isinstance(invite, InvitationRecord)
            assert invite.invitation["@type"] == DIDCommPrefix.qualify_current(
                INVITATION
            )
            assert invite.invitation["label"] == "test123"
            mock_get_default_mediator.assert_not_called()

    async def test_create_invitation_ledger_x(self):
        self.session.context.update_settings({"public_invites": True})

        self.ledger.__aenter__ = async_mock.CoroutineMock(return_value=self.ledger)
        self.session.context.injector.bind_instance(BaseLedger, self.ledger)

        with async_mock.patch.object(
            InMemoryWallet, "get_public_did", autospec=True
        ) as mock_wallet_get_public_did, async_mock.patch.object(
            self.ledger, "get_endpoint_for_did", async_mock.CoroutineMock()
        ) as mock_ledger_get_endpoint_for_did:
            mock_ledger_get_endpoint_for_did.side_effect = test_module.LedgerError()
            mock_wallet_get_public_did.return_value = DIDInfo(
                TestConfig.test_did, TestConfig.test_verkey, None
            )
            with self.assertRaises(OutOfBandManagerError) as context:
                await self.manager.create_invitation(
                    my_endpoint=TestConfig.test_endpoint,
                    public=True,
                    hs_protos=[HSProto.RFC23],
                )
            assert "Error getting endpoint" in str(context.exception)

    async def test_create_invitation_multitenant_local(self):
        self.session.context.update_settings(
            {
                "multitenant.enabled": True,
                "wallet.id": "test_wallet",
            }
        )

        self.multitenant_mgr.add_key = async_mock.CoroutineMock()

        with async_mock.patch.object(
            InMemoryWallet, "create_signing_key", autospec=True
        ) as mock_wallet_create_signing_key, async_mock.patch.object(
            self.multitenant_mgr, "get_default_mediator"
        ) as mock_get_default_mediator:
            mock_wallet_create_signing_key.return_value = KeyInfo(
                TestConfig.test_verkey, None
            )
            mock_get_default_mediator.return_value = MediationRecord()
            await self.manager.create_invitation(
                my_endpoint=TestConfig.test_endpoint,
                hs_protos=[HSProto.RFC23],
                multi_use=False,
            )

            self.multitenant_mgr.add_key.assert_called_once_with(
                "test_wallet", TestConfig.test_verkey
            )

    async def test_create_invitation_multitenant_public(self):
        self.session.context.update_settings(
            {
                "multitenant.enabled": True,
                "wallet.id": "test_wallet",
                "public_invites": True,
            }
        )

        self.multitenant_mgr.add_key = async_mock.CoroutineMock()

        with async_mock.patch.object(
            InMemoryWallet, "get_public_did", autospec=True
        ) as mock_wallet_get_public_did:
            mock_wallet_get_public_did.return_value = DIDInfo(
                self.test_did, self.test_verkey, None
            )
            await self.manager.create_invitation(
                hs_protos=[HSProto.RFC23],
                public=True,
                multi_use=False,
            )

            self.multitenant_mgr.add_key.assert_called_once_with(
                "test_wallet", TestConfig.test_verkey, skip_if_exists=True
            )

    async def test_create_invitation_no_handshake_no_attachments_x(self):
        with self.assertRaises(OutOfBandManagerError) as context:
            await self.manager.create_invitation(
                my_endpoint=TestConfig.test_endpoint,
                public=True,
                hs_protos=None,
                multi_use=False,
            )
        assert "Invitation must include" in str(context.exception)

    async def test_create_invitation_attachment_v1_0_cred_offer(self):
        self.session.context.update_settings({"public_invites": True})
        with async_mock.patch.object(
            InMemoryWallet, "get_public_did", autospec=True
        ) as mock_wallet_get_public_did, async_mock.patch.object(
            V10CredentialExchange,
            "retrieve_by_id",
            async_mock.CoroutineMock(),
        ) as mock_retrieve_cxid:
            mock_wallet_get_public_did.return_value = DIDInfo(
                TestConfig.test_did, TestConfig.test_verkey, None
            )
            mock_retrieve_cxid.return_value = async_mock.MagicMock(
                credential_offer_dict={"cred": "offer"}
            )
            invi_rec = await self.manager.create_invitation(
                my_endpoint=TestConfig.test_endpoint,
                public=True,
                hs_protos=[HSProto.RFC23],
                multi_use=False,
                attachments=[{"type": "credential-offer", "id": "dummy-id"}],
            )

            assert isinstance(invi_rec, InvitationRecord)

    async def test_create_invitation_attachment_v1_0_cred_offer_no_handshake(self):
        self.session.context.update_settings({"public_invites": True})
        with async_mock.patch.object(
            InMemoryWallet, "get_public_did", autospec=True
        ) as mock_wallet_get_public_did, async_mock.patch.object(
            V10CredentialExchange,
            "retrieve_by_id",
            async_mock.CoroutineMock(),
        ) as mock_retrieve_cxid:
            mock_wallet_get_public_did.return_value = DIDInfo(
                TestConfig.test_did, TestConfig.test_verkey, None
            )
            mock_retrieve_cxid.return_value = async_mock.MagicMock(
                credential_offer_dict={"cred": "offer"}
            )
            invi_rec = await self.manager.create_invitation(
                my_endpoint=TestConfig.test_endpoint,
                public=True,
                hs_protos=None,
                multi_use=False,
                attachments=[{"type": "credential-offer", "id": "dummy-id"}],
            )

            assert isinstance(invi_rec, InvitationRecord)
            assert not invi_rec.invitation["handshake_protocols"]

    async def test_create_invitation_attachment_v2_0_cred_offer(self):
        with async_mock.patch.object(
            InMemoryWallet, "get_public_did", autospec=True
        ) as mock_wallet_get_public_did, async_mock.patch.object(
            test_module.V20CredOffer, "deserialize", autospec=True
        ) as mock_v20_cred_offer_deser, async_mock.patch.object(
            test_module.V10CredentialExchange,
            "retrieve_by_id",
            async_mock.CoroutineMock(),
        ) as mock_retrieve_cxid_v1, async_mock.patch.object(
            test_module.V20CredExRecord,
            "retrieve_by_id",
            async_mock.CoroutineMock(),
        ) as mock_retrieve_cxid_v2:
            mock_wallet_get_public_did.return_value = DIDInfo(
                TestConfig.test_did, TestConfig.test_verkey, None
            )
            mock_v20_cred_offer_deser.return_value = async_mock.MagicMock(
                offer=async_mock.MagicMock(return_value={"cred": "offer"})
            )
            mock_retrieve_cxid_v1.side_effect = test_module.StorageNotFoundError()
            invi_rec = await self.manager.create_invitation(
                my_endpoint=TestConfig.test_endpoint,
                public=False,
                hs_protos=None,
                multi_use=False,
                attachments=[{"type": "credential-offer", "id": "dummy-id"}],
            )

            assert invi_rec.invitation["requests~attach"]

    async def test_create_invitation_attachment_present_proof_v1_0(self):
        self.session.context.update_settings({"public_invites": True})
        with async_mock.patch.object(
            InMemoryWallet, "get_public_did", autospec=True
        ) as mock_wallet_get_public_did, async_mock.patch.object(
            test_module.V10PresentationExchange,
            "retrieve_by_id",
            async_mock.CoroutineMock(),
        ) as mock_retrieve_pxid:
            mock_wallet_get_public_did.return_value = DIDInfo(
                TestConfig.test_did, TestConfig.test_verkey, None
            )
            mock_retrieve_pxid.return_value = async_mock.MagicMock(
                presentation_request_dict={"pres": "req"}
            )
            invi_rec = await self.manager.create_invitation(
                my_endpoint=TestConfig.test_endpoint,
                public=True,
                hs_protos=[test_module.HSProto.RFC23],
                multi_use=False,
                attachments=[{"type": "present-proof", "id": "dummy-id"}],
            )

            assert invi_rec.invitation["requests~attach"]
            mock_retrieve_pxid.assert_called_once_with(self.manager.session, "dummy-id")

    async def test_create_invitation_attachment_present_proof_v2_0(self):
        self.session.context.update_settings({"public_invites": True})
        with async_mock.patch.object(
            InMemoryWallet, "get_public_did", autospec=True
        ) as mock_wallet_get_public_did, async_mock.patch.object(
            test_module.V10PresentationExchange,
            "retrieve_by_id",
            async_mock.CoroutineMock(),
        ) as mock_retrieve_pxid_1, async_mock.patch.object(
            test_module.V20PresExRecord,
            "retrieve_by_id",
            async_mock.CoroutineMock(),
        ) as mock_retrieve_pxid_2:
            mock_wallet_get_public_did.return_value = DIDInfo(
                TestConfig.test_did, TestConfig.test_verkey, None
            )
            mock_retrieve_pxid_1.side_effect = StorageNotFoundError()
            mock_retrieve_pxid_2.return_value = async_mock.MagicMock(
                pres_request=TestConfig.PRES_REQ_V2.serialize()
            )
            invi_rec = await self.manager.create_invitation(
                my_endpoint=TestConfig.test_endpoint,
                public=True,
                hs_protos=[test_module.HSProto.RFC23],
                multi_use=False,
                attachments=[{"type": "present-proof", "id": "dummy-id"}],
            )

            assert invi_rec.invitation["requests~attach"]
            mock_retrieve_pxid_1.assert_called_once_with(
                self.manager.session, "dummy-id"
            )
            mock_retrieve_pxid_2.assert_called_once_with(
                self.manager.session, "dummy-id"
            )

    async def test_create_invitation_public_x_no_public_invites(self):
        self.session.context.update_settings({"public_invites": False})

        with self.assertRaises(OutOfBandManagerError) as context:
            await self.manager.create_invitation(
                public=True,
                my_endpoint="testendpoint",
                hs_protos=[test_module.HSProto.RFC23],
                multi_use=False,
            )
        assert "Public invitations are not enabled" in str(context.exception)

    async def test_create_invitation_public_x_multi_use(self):
        self.session.context.update_settings({"public_invites": True})

        with self.assertRaises(OutOfBandManagerError) as context:
            await self.manager.create_invitation(
                public=True,
                my_endpoint="testendpoint",
                hs_protos=[test_module.HSProto.RFC23],
                multi_use=True,
            )
        assert "Cannot create public invitation with" in str(context.exception)

    async def test_create_invitation_public_x_no_public_did(self):
        self.session.context.update_settings({"public_invites": True})

        with async_mock.patch.object(
            InMemoryWallet, "get_public_did", autospec=True
        ) as mock_wallet_get_public_did:
            mock_wallet_get_public_did.return_value = None
            with self.assertRaises(OutOfBandManagerError) as context:
                await self.manager.create_invitation(
                    public=True,
                    my_endpoint="testendpoint",
                    hs_protos=[test_module.HSProto.RFC23],
                    multi_use=False,
                )
            assert "Cannot create public invitation with no public DID" in str(
                context.exception
            )

    async def test_create_invitation_attachment_x(self):
        self.session.context.update_settings({"public_invites": True})
        with async_mock.patch.object(
            InMemoryWallet, "get_public_did", autospec=True
        ) as mock_wallet_get_public_did:
            mock_wallet_get_public_did.return_value = DIDInfo(
                TestConfig.test_did, TestConfig.test_verkey, None
            )
            with self.assertRaises(OutOfBandManagerError) as context:
                await self.manager.create_invitation(
                    my_endpoint=TestConfig.test_endpoint,
                    public=False,
                    hs_protos=[test_module.HSProto.RFC23],
                    multi_use=True,
                    attachments=[{"having": "attachment", "is": "no", "good": "here"}],
                )
            assert "Unknown attachment type" in str(context.exception)

    async def test_create_invitation_peer_did(self):
        self.session.context.update_settings(
            {
                "multitenant.enabled": True,
                "wallet.id": "my-wallet",
            }
        )
        mediation_record = MediationRecord(
            role=MediationRecord.ROLE_CLIENT,
            state=MediationRecord.STATE_GRANTED,
            connection_id=self.test_mediator_conn_id,
            routing_keys=self.test_mediator_routing_keys,
            endpoint=self.test_mediator_endpoint,
        )
        await mediation_record.save(self.session)
        with async_mock.patch.object(
            self.multitenant_mgr, "get_default_mediator"
        ) as mock_get_default_mediator:
            mock_get_default_mediator.return_value = mediation_record
            invi_rec = await self.manager.create_invitation(
                my_label="That guy",
                my_endpoint=None,
                public=False,
                hs_protos=[test_module.HSProto.RFC23],
                multi_use=False,
            )

            assert invi_rec.invitation["@type"] == DIDCommPrefix.qualify_current(
                INVITATION
            )
            assert not invi_rec.invitation.get("requests~attach")
            assert invi_rec.invitation["label"] == "That guy"
            assert (
                DIDCommPrefix.qualify_current(HSProto.RFC23.name)
                in invi_rec.invitation["handshake_protocols"]
            )
            service = invi_rec.invitation["services"][0]
            assert service["id"] == "#inline"
            assert service["type"] == "did-communication"
            assert len(service["recipientKeys"]) == 1
            assert service["routingKeys"][0] == naked_to_did_key(
                self.test_mediator_routing_keys[0]
            )
            assert service["serviceEndpoint"] == self.test_mediator_endpoint

    async def test_create_invitation_metadata_assigned(self):
        invi_rec = await self.manager.create_invitation(
            hs_protos=[test_module.HSProto.RFC23],
            metadata={"hello": "world"},
        )
        service = invi_rec.invitation["services"][0]
        invitation_key = did_key_to_naked(service["recipientKeys"][0])
        record = await ConnRecord.retrieve_by_invitation_key(
            self.session, invitation_key
        )
        assert await record.metadata_get_all(self.session) == {"hello": "world"}

    async def test_create_invitation_x_public_metadata(self):
        self.session.context.update_settings({"public_invites": True})
        with async_mock.patch.object(
            InMemoryWallet, "get_public_did", autospec=True
        ) as mock_wallet_get_public_did:
            mock_wallet_get_public_did.return_value = DIDInfo(
                TestConfig.test_did, TestConfig.test_verkey, None
            )
            with self.assertRaises(OutOfBandManagerError) as context:
                await self.manager.create_invitation(
                    public=True,
                    hs_protos=[test_module.HSProto.RFC23],
                    metadata={"hello": "world"},
                    multi_use=False,
                )
            assert "Cannot store metadata on public" in str(context.exception)

    async def test_receive_invitation_with_valid_mediation(self):
        self.session.context.update_settings({"public_invites": True})
        mediation_record = MediationRecord(
            role=MediationRecord.ROLE_CLIENT,
            state=MediationRecord.STATE_GRANTED,
            connection_id=self.test_mediator_conn_id,
            routing_keys=self.test_mediator_routing_keys,
            endpoint=self.test_mediator_endpoint,
        )
        await mediation_record.save(self.session)
        with async_mock.patch.object(
            DIDXManager, "receive_invitation", async_mock.CoroutineMock()
        ) as mock_didx_recv_invi:
            invite = await self.manager.create_invitation(
                my_endpoint=TestConfig.test_endpoint,
                my_label="test123",
                hs_protos=[HSProto.RFC23],
            )
            invi_msg = InvitationMessage.deserialize(invite.invitation)
            invitee_record = await self.manager.receive_invitation(
                invi_msg=invi_msg,
                mediation_id=mediation_record._id,
            )
            mock_didx_recv_invi.assert_called_once_with(
                invitation=invi_msg,
                their_public_did=None,
                auto_accept=None,
                alias=None,
                mediation_id=mediation_record._id,
            )

    async def test_receive_invitation_with_invalid_mediation(self):
        self.session.context.update_settings({"public_invites": True})
        with async_mock.patch.object(
            DIDXManager,
            "receive_invitation",
            async_mock.CoroutineMock(),
        ) as mock_didx_recv_invi:
            invite = await self.manager.create_invitation(
                my_endpoint=TestConfig.test_endpoint,
                my_label="test123",
                hs_protos=[HSProto.RFC23],
            )
            invi_msg = InvitationMessage.deserialize(invite.invitation)
            invitee_record = await self.manager.receive_invitation(
                invi_msg,
                mediation_id="test-mediation-id",
            )
            mock_didx_recv_invi.assert_called_once_with(
                invitation=invi_msg,
                their_public_did=None,
                auto_accept=None,
                alias=None,
                mediation_id=None,
            )

    async def test_receive_invitation_didx_service_block(self):
        self.session.context.update_settings({"public_invites": True})
        with async_mock.patch.object(
            test_module, "DIDXManager", autospec=True
        ) as didx_mgr_cls, async_mock.patch.object(
            test_module,
            "InvitationMessage",
            autospec=True,
        ) as invi_msg_cls:
            didx_mgr_cls.return_value = async_mock.MagicMock(
                receive_invitation=async_mock.CoroutineMock()
            )
            mock_oob_invi = async_mock.MagicMock(
                requests_attach=[],
                handshake_protocols=[
                    pfx.qualify(HSProto.RFC23.name) for pfx in DIDCommPrefix
                ],
                service_dids=[],
                service_blocks=[
                    async_mock.MagicMock(
                        recipient_keys=["dummy"],
                        routing_keys=[],
                    )
                ],
            )
            invi_msg_cls.deserialize.return_value = mock_oob_invi

            await self.manager.receive_invitation(mock_oob_invi)

    async def test_receive_invitation_connection_mock(self):
        self.session.context.update_settings({"public_invites": True})
        with async_mock.patch.object(
            test_module, "ConnectionManager", autospec=True
        ) as conn_mgr_cls, async_mock.patch.object(
            test_module,
            "InvitationMessage",
            autospec=True,
        ) as invi_msg_cls, async_mock.patch.object(
            self.manager,
            "receive_invitation",
            async_mock.CoroutineMock(),
        ) as mock_receive_invitation:
            mock_receive_invitation.return_value = self.test_conn_rec.serialize()
            conn_mgr_cls.return_value = async_mock.MagicMock(
                receive_invitation=async_mock.CoroutineMock()
            )
            mock_oob_invi = async_mock.MagicMock(
                handshake_protocols=[
                    pfx.qualify(HSProto.RFC160.name) for pfx in DIDCommPrefix
                ],
                service_dids=[],
                label="test",
                _id="test123",
                service_blocks=[
                    async_mock.MagicMock(
                        recipient_keys=[
                            naked_to_did_key(
                                "9WCgWKUaAJj3VWxxtzvvMQN3AoFxoBtBDo9ntwJnVVCC"
                            )
                        ],
                        routing_keys=[],
                        service_endpoint="http://localhost",
                    )
                ],
                requests_attach=[],
            )
            invi_msg_cls.deserialize.return_value = mock_oob_invi
            result = await self.manager.receive_invitation(mock_oob_invi)
            assert result == self.test_conn_rec.serialize()

    async def test_receive_invitation_connection(self):
        self.session.context.update_settings({"public_invites": True})
        oob_invi_rec = await self.manager.create_invitation(
            auto_accept=True,
            public=False,
            hs_protos=[test_module.HSProto.RFC160],
            multi_use=False,
        )

        result = await self.manager.receive_invitation(
            invi_msg=InvitationMessage.deserialize(oob_invi_rec.invitation),
            use_existing_connection=True,
            auto_accept=True,
        )
        connection_id = UUID(result.get("connection_id"), version=4)
        assert (
            connection_id.hex == result.get("connection_id").replace("-", "")
            and len(result.get("connection_id")) > 5
        )

    async def test_receive_invitation_no_service_blocks_nor_dids(self):
        self.session.context.update_settings({"public_invites": True})
        with async_mock.patch.object(
            test_module, "InvitationMessage", async_mock.MagicMock()
        ) as invi_msg_cls:
            mock_invi_msg = async_mock.MagicMock(
                service_blocks=[],
                service_dids=[],
            )
            invi_msg_cls.deserialize.return_value = mock_invi_msg
            with self.assertRaises(OutOfBandManagerError):
                await self.manager.receive_invitation(mock_invi_msg)

    async def test_receive_invitation_service_did(self):
        self.session.context.update_settings({"public_invites": True})
        with async_mock.patch.object(
            self.ledger, "get_key_for_did", async_mock.CoroutineMock()
        ) as mock_ledger_get_key_for_did, async_mock.patch.object(
            test_module, "DIDXManager", autospec=True
        ) as didx_mgr_cls, async_mock.patch.object(
            test_module, "InvitationMessage", autospec=True
        ) as invi_msg_cls:
            mock_ledger_get_key_for_did.return_value = TestConfig.test_verkey
            didx_mgr_cls.return_value = async_mock.MagicMock(
                receive_invitation=async_mock.CoroutineMock()
            )
            mock_oob_invi = async_mock.MagicMock(
                handshake_protocols=[
                    pfx.qualify(HSProto.RFC23.name) for pfx in DIDCommPrefix
                ],
                service_dids=[TestConfig.test_did],
                service_blocks=[],
                requests_attach=[],
            )
            invi_msg_cls.deserialize.return_value = mock_oob_invi

            invi_rec = await self.manager.receive_invitation(mock_oob_invi)
            assert invi_rec.invitation["services"]

    async def test_receive_invitation_attachment_x(self):
        self.session.context.update_settings({"public_invites": True})
        with async_mock.patch.object(
            self.ledger, "get_key_for_did", async_mock.CoroutineMock()
        ) as mock_ledger_get_key_for_did, async_mock.patch.object(
            DIDXManager, "receive_invitation", autospec=True
        ) as didx_mgr_receive_invitation, async_mock.patch(
            "aries_cloudagent.protocols.out_of_band.v1_0.manager.InvitationMessage",
            autospec=True,
        ) as inv_message_cls:
            mock_ledger_get_key_for_did.return_value = TestConfig.test_verkey

            mock_oob_invi = async_mock.MagicMock(
                service_blocks=[],
                service_dids=[TestConfig.test_did],
                handshake_protocols=[
                    pfx.qualify(HSProto.RFC23.name) for pfx in DIDCommPrefix
                ],
                requests_attach=[{"having": "attachment", "is": "no", "good": "here"}],
            )
            inv_message_cls.deserialize.return_value = mock_oob_invi

            with self.assertRaises(OutOfBandManagerError) as context:
                await self.manager.receive_invitation(mock_oob_invi)
            assert "requests~attach is not properly formatted" in str(context.exception)

    async def test_receive_invitation_req_pres_v1_0_attachment_x(self):
        self.session.context.update_settings({"public_invites": True})
        with async_mock.patch.object(
            self.ledger, "get_key_for_did", async_mock.CoroutineMock()
        ) as mock_ledger_get_key_for_did, async_mock.patch.object(
            DIDXManager, "receive_invitation", autospec=True
        ) as didx_mgr_receive_invitation, async_mock.patch(
            "aries_cloudagent.protocols.out_of_band.v1_0.manager.InvitationMessage",
            autospec=True,
        ) as inv_message_cls:
            mock_ledger_get_key_for_did.return_value = TestConfig.test_verkey

            mock_oob_invi = async_mock.MagicMock(
                handshake_protocols=[
                    pfx.qualify(HSProto.RFC23.name) for pfx in DIDCommPrefix
                ],
                service_dids=[TestConfig.test_did],
                service_blocks=[],
                requests_attach=[
                    async_mock.MagicMock(
                        data=async_mock.MagicMock(
                            json={
                                "@type": DIDCommPrefix.qualify_current(
                                    PRESENTATION_REQUEST
                                )
                            }
                        )
                    ),
                ],
            )
            inv_message_cls.deserialize.return_value = mock_oob_invi

            with self.assertRaises(OutOfBandManagerError) as context:
                result = await self.manager.receive_invitation(mock_oob_invi)
                connection_id = UUID(result.get("connection_id"), version=4)
                assert (
                    connection_id.hex == result.get("connection_id")
                    and len(result.get("connection_id")) > 5
                )
            assert "requests~attach is not properly formatted" in str(context.exception)

    async def test_receive_invitation_invalid_request_type_x(self):
        self.session.context.update_settings({"public_invites": True})
        with async_mock.patch.object(
            self.ledger, "get_key_for_did", async_mock.CoroutineMock()
        ) as mock_ledger_get_key_for_did, async_mock.patch.object(
            DIDXManager, "receive_invitation", autospec=True
        ) as didx_mgr_receive_invitation, async_mock.patch(
            "aries_cloudagent.protocols.out_of_band.v1_0.manager.InvitationMessage",
            autospec=True,
        ) as inv_message_cls:
            mock_ledger_get_key_for_did.return_value = TestConfig.test_verkey

            mock_oob_invi = async_mock.MagicMock(
                service_blocks=[],
                service_dids=[TestConfig.test_did],
                handshake_protocols=[],
                requests_attach=[],
            )
            inv_message_cls.deserialize.return_value = mock_oob_invi

            with self.assertRaises(OutOfBandManagerError):
                await self.manager.receive_invitation(mock_oob_invi)

    async def test_find_existing_connection(self):
        test_conn_rec = ConnRecord(
            my_did=TestConfig.test_did,
            their_did=TestConfig.test_target_did,
            their_role=None,
            state=ConnRecord.State.COMPLETED,
            their_public_did=self.their_public_did,
        )
        await test_conn_rec.save(self.session)

        tag_filter = {}
        post_filter = {}
        post_filter["their_public_did"] = "not_addded"
        conn_record = await self.manager.find_existing_connection(
            tag_filter, post_filter
        )
        assert conn_record == None

        post_filter["their_public_did"] = self.their_public_did
        conn_record = await self.manager.find_existing_connection(
            tag_filter, post_filter
        )
        assert conn_record == test_conn_rec
        await test_conn_rec.delete_record(self.session)

    async def test_find_existing_connection_no_active(self):
        self.test_conn_rec.invitation_msg_id = "test_123"
        self.test_conn_rec.state = ConnRecord.State.REQUEST.rfc160
        await self.test_conn_rec.save(self.session)
        tag_filter = {}
        post_filter = {}
        post_filter["invitation_msg_id"] = "test_123"
        conn_record = await self.manager.find_existing_connection(
            tag_filter, post_filter
        )
        assert conn_record is None

    async def test_check_reuse_msg_state(self):
        await self.test_conn_rec.save(self.session)
        await self.test_conn_rec.metadata_set(
            self.session, "reuse_msg_state", "accepted"
        )
        assert await self.manager.check_reuse_msg_state(self.test_conn_rec) is None

    async def test_create_handshake_reuse_msg(self):
        self.session.context.update_settings({"public_invites": True})
        await self.test_conn_rec.save(self.session)
        with async_mock.patch.object(
            self.ledger, "get_key_for_did", async_mock.CoroutineMock()
        ) as mock_ledger_get_key_for_did, async_mock.patch.object(
            DIDXManager, "receive_invitation", autospec=True
        ) as didx_mgr_receive_invitation, async_mock.patch(
            "aries_cloudagent.protocols.out_of_band.v1_0.manager.InvitationMessage",
            autospec=True,
        ) as inv_message_cls, async_mock.patch.object(
            OutOfBandManager,
            "fetch_connection_targets",
            autospec=True,
        ) as oob_mgr_fetch_conn:
            mock_ledger_get_key_for_did.return_value = TestConfig.test_verkey
            oob_mgr_fetch_conn.return_value = ConnectionTarget(
                did=TestConfig.test_did,
                endpoint=TestConfig.test_endpoint,
                recipient_keys=TestConfig.test_verkey,
                sender_key=TestConfig.test_verkey,
            )
            oob_invi = InvitationMessage()

            await self.manager.create_handshake_reuse_message(
                oob_invi, self.test_conn_rec
            )
            assert (
                len(await self.test_conn_rec.metadata_get(self.session, "reuse_msg_id"))
                > 6
            )
            assert (
                await self.test_conn_rec.metadata_get(self.session, "reuse_msg_state")
                == "initial"
            )

    async def test_create_handshake_reuse_msg_catch_exception(self):
        self.session.context.update_settings({"public_invites": True})
        await self.test_conn_rec.save(self.session)
        with async_mock.patch.object(
            self.ledger, "get_key_for_did", async_mock.CoroutineMock()
        ) as mock_ledger_get_key_for_did, async_mock.patch.object(
            DIDXManager, "receive_invitation", autospec=True
        ) as didx_mgr_receive_invitation, async_mock.patch(
            "aries_cloudagent.protocols.out_of_band.v1_0.manager.InvitationMessage",
            autospec=True,
        ) as inv_message_cls, async_mock.patch.object(
            OutOfBandManager,
            "fetch_connection_targets",
            autospec=True,
        ) as oob_mgr_fetch_conn:
            mock_ledger_get_key_for_did.return_value = TestConfig.test_verkey
            oob_mgr_fetch_conn.side_effect = StorageNotFoundError()
            oob_invi = InvitationMessage()
            with self.assertRaises(OutOfBandManagerError) as context:
                await self.manager.create_handshake_reuse_message(
                    oob_invi, self.test_conn_rec
                )
            assert "Error on creating and sending a handshake reuse message" in str(
                context.exception
            )

    async def test_receive_reuse_message_existing_found(self):
        self.session.context.update_settings({"public_invites": True})
        receipt = MessageReceipt(
            recipient_did=TestConfig.test_did,
            recipient_did_public=False,
        )
        reuse_msg = HandshakeReuse()
        reuse_msg.assign_thread_id(thid="test_123", pthid="test_123")
        self.test_conn_rec.invitation_msg_id = "test_123"
        self.test_conn_rec.state = ConnRecord.State.COMPLETED.rfc160
        await self.test_conn_rec.save(self.session)
        with async_mock.patch.object(
            self.ledger, "get_key_for_did", async_mock.CoroutineMock()
        ) as mock_ledger_get_key_for_did, async_mock.patch.object(
            DIDXManager, "receive_invitation", autospec=True
        ) as didx_mgr_receive_invitation, async_mock.patch(
            "aries_cloudagent.protocols.out_of_band.v1_0.manager.InvitationMessage",
            autospec=True,
        ) as inv_message_cls, async_mock.patch.object(
            OutOfBandManager,
            "fetch_connection_targets",
            autospec=True,
        ) as oob_mgr_fetch_conn, async_mock.patch.object(
            OutOfBandManager,
            "find_existing_connection",
            autospec=True,
        ) as oob_mgr_find_existing_conn, async_mock.patch.object(
            InvitationRecord,
            "retrieve_by_tag_filter",
            autospec=True,
        ) as retrieve_invi_rec:
            mock_ledger_get_key_for_did.return_value = TestConfig.test_verkey
            oob_mgr_find_existing_conn.return_value = self.test_conn_rec
            oob_mgr_fetch_conn.return_value = ConnectionTarget(
                did=TestConfig.test_did,
                endpoint=TestConfig.test_endpoint,
                recipient_keys=TestConfig.test_verkey,
                sender_key=TestConfig.test_verkey,
            )
            oob_invi = InvitationMessage()
            retrieve_invi_rec.return_value = InvitationRecord(invi_msg_id="test_123")
            await self.manager.receive_reuse_message(reuse_msg, receipt)
            assert (
                len(
                    await ConnRecord.query(
                        session=self.session,
                        tag_filter={},
                        post_filter_positive={"invitation_msg_id": "test_123"},
                        alt=True,
                    )
                )
                == 1
            )

    async def test_receive_reuse_message_existing_not_found(self):
        self.session.context.update_settings({"public_invites": True})
        receipt = MessageReceipt(
            recipient_did=TestConfig.test_did,
            recipient_did_public=False,
            sender_did="test_did",
        )
        reuse_msg = HandshakeReuse()
        reuse_msg.assign_thread_id(thid="test_123", pthid="test_123")
        self.test_conn_rec.invitation_msg_id = "test_123"
        self.test_conn_rec.state = ConnRecord.State.REQUEST.rfc160
        await self.test_conn_rec.save(self.session)
        with async_mock.patch.object(
            self.ledger, "get_key_for_did", async_mock.CoroutineMock()
        ) as mock_ledger_get_key_for_did, async_mock.patch.object(
            DIDXManager, "receive_invitation", autospec=True
        ) as didx_mgr_receive_invitation, async_mock.patch(
            "aries_cloudagent.protocols.out_of_band.v1_0.manager.InvitationMessage",
            autospec=True,
        ) as inv_message_cls, async_mock.patch.object(
            OutOfBandManager,
            "fetch_connection_targets",
            autospec=True,
        ) as oob_mgr_fetch_conn, async_mock.patch.object(
            InvitationRecord,
            "retrieve_by_tag_filter",
            autospec=True,
        ) as retrieve_invi_rec, async_mock.patch.object(
            OutOfBandManager,
            "find_existing_connection",
            autospec=True,
        ) as oob_mgr_find_existing_conn:
            mock_ledger_get_key_for_did.return_value = TestConfig.test_verkey
            oob_mgr_find_existing_conn.return_value = None
            oob_mgr_fetch_conn.return_value = ConnectionTarget(
                did=TestConfig.test_did,
                endpoint=TestConfig.test_endpoint,
                recipient_keys=TestConfig.test_verkey,
                sender_key=TestConfig.test_verkey,
            )
            oob_invi = InvitationMessage()
            retrieve_invi_rec.return_value = InvitationRecord(invi_msg_id="test_123")
            await self.manager.receive_reuse_message(reuse_msg, receipt)
            assert len(self.responder.messages) == 0

    async def test_receive_reuse_message_storage_not_found(self):
        self.session.context.update_settings({"public_invites": True})
        receipt = MessageReceipt(
            recipient_did=TestConfig.test_did,
            recipient_did_public=False,
            sender_did="test_did",
        )
        reuse_msg = HandshakeReuse()
        reuse_msg.assign_thread_id(thid="test_123", pthid="test_123")

        with async_mock.patch.object(
            self.ledger, "get_key_for_did", async_mock.CoroutineMock()
        ) as mock_ledger_get_key_for_did, async_mock.patch.object(
            DIDXManager, "receive_invitation", autospec=True
        ) as didx_mgr_receive_invitation, async_mock.patch(
            "aries_cloudagent.protocols.out_of_band.v1_0.manager.InvitationMessage",
            autospec=True,
        ) as inv_message_cls, async_mock.patch.object(
            OutOfBandManager,
            "fetch_connection_targets",
            autospec=True,
        ) as oob_mgr_fetch_conn, async_mock.patch.object(
            InvitationRecord,
            "retrieve_by_tag_filter",
            autospec=True,
        ) as retrieve_invi_rec, async_mock.patch.object(
            OutOfBandManager,
            "find_existing_connection",
            autospec=True,
        ) as oob_mgr_find_existing_conn:
            mock_ledger_get_key_for_did.return_value = TestConfig.test_verkey
            oob_mgr_find_existing_conn.side_effect = StorageNotFoundError()
            with self.assertRaises(OutOfBandManagerError) as context:
                await self.manager.receive_reuse_message(reuse_msg, receipt)
            assert "No existing ConnRecord found for OOB Invitee" in str(
                context.exception
            )

    async def test_receive_reuse_message_problem_report_logic(self):
        self.session.context.update_settings({"public_invites": True})
        receipt = MessageReceipt(
            recipient_did=TestConfig.test_did,
            recipient_did_public=False,
            sender_did="test_did",
        )
        reuse_msg = HandshakeReuse()
        reuse_msg.assign_thread_id(thid="test_123", pthid="test_123")
        self.test_conn_rec.invitation_msg_id = "test_456"
        self.test_conn_rec.their_did = "test_did"
        self.test_conn_rec.state = ConnRecord.State.COMPLETED.rfc160
        await self.test_conn_rec.save(self.session)
        with async_mock.patch.object(
            self.ledger, "get_key_for_did", async_mock.CoroutineMock()
        ) as mock_ledger_get_key_for_did, async_mock.patch.object(
            OutOfBandManager,
            "fetch_connection_targets",
            autospec=True,
        ) as oob_mgr_fetch_conn:
            mock_ledger_get_key_for_did.return_value = TestConfig.test_verkey
            oob_mgr_fetch_conn.return_value = ConnectionTarget(
                did=TestConfig.test_did,
                endpoint=TestConfig.test_endpoint,
                recipient_keys=TestConfig.test_verkey,
                sender_key=TestConfig.test_verkey,
            )
            await self.manager.receive_reuse_message(reuse_msg, receipt)

    async def test_receive_reuse_accepted(self):
        self.session.context.update_settings({"public_invites": True})
        receipt = MessageReceipt(
            recipient_did=TestConfig.test_did,
            recipient_did_public=False,
            sender_did="test_did",
        )
        reuse_msg_accepted = HandshakeReuseAccept()
        reuse_msg_accepted.assign_thread_id(thid="test_123", pthid="test_123")
        self.test_conn_rec.invitation_msg_id = "test_123"
        self.test_conn_rec.state = ConnRecord.State.COMPLETED.rfc160
        await self.test_conn_rec.save(self.session)
        await self.test_conn_rec.metadata_set(self.session, "reuse_msg_id", "test_123")
        await self.test_conn_rec.metadata_set(
            self.session, "reuse_msg_state", "initial"
        )
        with async_mock.patch.object(
            self.ledger, "get_key_for_did", async_mock.CoroutineMock()
        ) as mock_ledger_get_key_for_did, async_mock.patch.object(
            DIDXManager, "receive_invitation", autospec=True
        ) as didx_mgr_receive_invitation, async_mock.patch(
            "aries_cloudagent.protocols.out_of_band.v1_0.manager.InvitationMessage",
            autospec=True,
        ) as inv_message_cls, async_mock.patch.object(
            OutOfBandManager,
            "fetch_connection_targets",
            autospec=True,
        ) as oob_mgr_fetch_conn:
            mock_ledger_get_key_for_did.return_value = TestConfig.test_verkey

            await self.manager.receive_reuse_accepted_message(
                reuse_msg_accepted, receipt, self.test_conn_rec
            )
            assert (
                await self.test_conn_rec.metadata_get(self.session, "reuse_msg_state")
                == "accepted"
            )

    async def test_receive_reuse_accepted(self):
        self.session.context.update_settings({"public_invites": True})
        receipt = MessageReceipt(
            recipient_did=TestConfig.test_did,
            recipient_did_public=False,
            sender_did="test_did",
        )
        reuse_msg_accepted = HandshakeReuseAccept()
        reuse_msg_accepted.assign_thread_id(thid="test_123", pthid="test_123")
        self.test_conn_rec.invitation_msg_id = "test_123"
        self.test_conn_rec.state = ConnRecord.State.COMPLETED.rfc160
        await self.test_conn_rec.save(self.session)
        await self.test_conn_rec.metadata_set(self.session, "reuse_msg_id", "test_123")
        await self.test_conn_rec.metadata_set(
            self.session, "reuse_msg_state", "initial"
        )
        with async_mock.patch.object(
            self.ledger, "get_key_for_did", async_mock.CoroutineMock()
        ) as mock_ledger_get_key_for_did, async_mock.patch.object(
            DIDXManager, "receive_invitation", autospec=True
        ) as didx_mgr_receive_invitation, async_mock.patch(
            "aries_cloudagent.protocols.out_of_band.v1_0.manager.InvitationMessage",
            autospec=True,
        ) as inv_message_cls, async_mock.patch.object(
            OutOfBandManager,
            "fetch_connection_targets",
            autospec=True,
        ) as oob_mgr_fetch_conn:
            mock_ledger_get_key_for_did.return_value = TestConfig.test_verkey

            await self.manager.receive_reuse_accepted_message(
                reuse_msg_accepted, receipt, self.test_conn_rec
            )
            assert (
                await self.test_conn_rec.metadata_get(self.session, "reuse_msg_state")
                == "accepted"
            )

    async def test_receive_reuse_accepted_invalid_conn(self):
        self.session.context.update_settings({"public_invites": True})
        receipt = MessageReceipt(
            recipient_did=TestConfig.test_did,
            recipient_did_public=False,
            sender_did="test_did",
        )
        reuse_msg_accepted = HandshakeReuseAccept()
        reuse_msg_accepted.assign_thread_id(thid="test_123", pthid="test_123")
        test_invalid_conn = ConnRecord(
            my_did="Test",
            their_did="Test",
            invitation_msg_id="test_456",
            connection_id="12345678-0123-4567-1234-567812345678",
        )
        with async_mock.patch.object(
            self.ledger, "get_key_for_did", async_mock.CoroutineMock()
        ) as mock_ledger_get_key_for_did, async_mock.patch.object(
            DIDXManager, "receive_invitation", autospec=True
        ) as didx_mgr_receive_invitation, async_mock.patch(
            "aries_cloudagent.protocols.out_of_band.v1_0.manager.InvitationMessage",
            autospec=True,
        ) as inv_message_cls, async_mock.patch.object(
            OutOfBandManager,
            "fetch_connection_targets",
            autospec=True,
        ) as oob_mgr_fetch_conn:
            mock_ledger_get_key_for_did.return_value = TestConfig.test_verkey
            with self.assertRaises(OutOfBandManagerError) as context:
                await self.manager.receive_reuse_accepted_message(
                    reuse_msg_accepted, receipt, test_invalid_conn
                )
            assert "Error processing reuse accepted message" in str(context.exception)

    async def test_receive_reuse_accepted_message_catch_exception(self):
        self.session.context.update_settings({"public_invites": True})
        receipt = MessageReceipt(
            recipient_did=TestConfig.test_did,
            recipient_did_public=False,
            sender_did="test_did",
        )
        reuse_msg_accepted = HandshakeReuseAccept()
        reuse_msg_accepted.assign_thread_id(thid="test_123", pthid="test_123")
        self.test_conn_rec.invitation_msg_id = "test_123"
        self.test_conn_rec.state = ConnRecord.State.COMPLETED.rfc160
        await self.test_conn_rec.save(self.session)
        await self.test_conn_rec.metadata_set(self.session, "reuse_msg_id", "test_123")
        await self.test_conn_rec.metadata_set(
            self.session, "reuse_msg_state", "initial"
        )

        with async_mock.patch.object(
            self.ledger, "get_key_for_did", async_mock.CoroutineMock()
        ) as mock_ledger_get_key_for_did, async_mock.patch.object(
            self.test_conn_rec,
            "metadata_set",
            async_mock.CoroutineMock(side_effect=StorageNotFoundError),
        ):
            mock_ledger_get_key_for_did.return_value = TestConfig.test_verkey
            with self.assertRaises(OutOfBandManagerError) as context:
                await self.manager.receive_reuse_accepted_message(
                    reuse_msg_accepted, receipt, self.test_conn_rec
                )
            assert "Error processing reuse accepted message" in str(context.exception)

    async def test_problem_report_received_not_active(self):
        self.session.context.update_settings({"public_invites": True})
        receipt = MessageReceipt(
            recipient_did=TestConfig.test_did,
            recipient_did_public=False,
            sender_did="test_did",
        )
        problem_report = ProblemReport(
            problem_code=ProblemReportReason.EXISTING_CONNECTION_NOT_ACTIVE.value,
            explain="test",
        )
        problem_report.assign_thread_id(thid="test_123", pthid="test_123")
        self.test_conn_rec.invitation_msg_id = "test_123"
        self.test_conn_rec.state = ConnRecord.State.COMPLETED.rfc160
        await self.test_conn_rec.save(self.session)
        await self.test_conn_rec.metadata_set(self.session, "reuse_msg_id", "test_123")
        await self.test_conn_rec.metadata_set(
            self.session, "reuse_msg_state", "initial"
        )
        with async_mock.patch.object(
            self.ledger, "get_key_for_did", async_mock.CoroutineMock()
        ) as mock_ledger_get_key_for_did, async_mock.patch.object(
            DIDXManager, "receive_invitation", autospec=True
        ) as didx_mgr_receive_invitation, async_mock.patch(
            "aries_cloudagent.protocols.out_of_band.v1_0.manager.InvitationMessage",
            autospec=True,
        ) as inv_message_cls, async_mock.patch.object(
            OutOfBandManager,
            "fetch_connection_targets",
            autospec=True,
        ) as oob_mgr_fetch_conn:
            mock_ledger_get_key_for_did.return_value = TestConfig.test_verkey

            await self.manager.receive_problem_report(
                problem_report, receipt, self.test_conn_rec
            )
            assert (
                await self.test_conn_rec.metadata_get(self.session, "reuse_msg_state")
                == "not_accepted"
            )

    async def test_problem_report_received_not_exists(self):
        self.session.context.update_settings({"public_invites": True})
        receipt = MessageReceipt(
            recipient_did=TestConfig.test_did,
            recipient_did_public=False,
            sender_did="test_did",
        )
        problem_report = ProblemReport(
            problem_code=ProblemReportReason.EXISTING_CONNECTION_DOES_NOT_EXISTS.value,
            explain="test",
        )
        problem_report.assign_thread_id(thid="test_123", pthid="test_123")
        self.test_conn_rec.invitation_msg_id = "test_123"
        self.test_conn_rec.state = ConnRecord.State.COMPLETED.rfc160
        await self.test_conn_rec.save(self.session)
        await self.test_conn_rec.metadata_set(self.session, "reuse_msg_id", "test_123")
        await self.test_conn_rec.metadata_set(
            self.session, "reuse_msg_state", "initial"
        )
        with async_mock.patch.object(
            self.ledger, "get_key_for_did", async_mock.CoroutineMock()
        ) as mock_ledger_get_key_for_did, async_mock.patch.object(
            DIDXManager, "receive_invitation", autospec=True
        ) as didx_mgr_receive_invitation, async_mock.patch(
            "aries_cloudagent.protocols.out_of_band.v1_0.manager.InvitationMessage",
            autospec=True,
        ) as inv_message_cls, async_mock.patch.object(
            OutOfBandManager,
            "fetch_connection_targets",
            autospec=True,
        ) as oob_mgr_fetch_conn:
            mock_ledger_get_key_for_did.return_value = TestConfig.test_verkey

            await self.manager.receive_problem_report(
                problem_report, receipt, self.test_conn_rec
            )
            assert (
                await self.test_conn_rec.metadata_get(self.session, "reuse_msg_state")
                == "not_accepted"
            )

    async def test_problem_report_received_invalid_conn(self):
        self.session.context.update_settings({"public_invites": True})
        receipt = MessageReceipt(
            recipient_did=TestConfig.test_did,
            recipient_did_public=False,
            sender_did="test_did",
        )
        problem_report = ProblemReport(
            problem_code=ProblemReportReason.EXISTING_CONNECTION_DOES_NOT_EXISTS.value,
            explain="test",
        )
        problem_report.assign_thread_id(thid="test_123", pthid="test_123")
        test_invalid_conn = ConnRecord(
            my_did="Test",
            their_did="Test",
            invitation_msg_id="test_456",
            connection_id="12345678-0123-4567-1234-567812345678",
        )
        with async_mock.patch.object(
            self.ledger, "get_key_for_did", async_mock.CoroutineMock()
        ) as mock_ledger_get_key_for_did, async_mock.patch.object(
            DIDXManager, "receive_invitation", autospec=True
        ) as didx_mgr_receive_invitation, async_mock.patch(
            "aries_cloudagent.protocols.out_of_band.v1_0.manager.InvitationMessage",
            autospec=True,
        ) as inv_message_cls, async_mock.patch.object(
            OutOfBandManager,
            "fetch_connection_targets",
            autospec=True,
        ) as oob_mgr_fetch_conn:
            mock_ledger_get_key_for_did.return_value = TestConfig.test_verkey

            with self.assertRaises(OutOfBandManagerError) as context:
                await self.manager.receive_problem_report(
                    problem_report, receipt, test_invalid_conn
                )
            assert "Error processing problem report message" in str(context.exception)

    async def test_existing_conn_record_public_did(self):
        self.session.context.update_settings({"public_invites": True})
        test_exist_conn = ConnRecord(
            my_did=TestConfig.test_did,
            their_did=TestConfig.test_target_did,
            their_public_did=TestConfig.test_target_did,
            invitation_msg_id="12345678-0123-4567-1234-567812345678",
            their_role=ConnRecord.Role.REQUESTER,
        )
        await test_exist_conn.save(self.session)
        await test_exist_conn.metadata_set(self.session, "reuse_msg_state", "initial")
        await test_exist_conn.metadata_set(self.session, "reuse_msg_id", "test_123")
        receipt = MessageReceipt(
            recipient_did=TestConfig.test_did,
            recipient_did_public=False,
            sender_did=TestConfig.test_target_did,
        )

        with async_mock.patch.object(
            self.ledger, "get_key_for_did", async_mock.CoroutineMock()
        ) as mock_ledger_get_key_for_did, async_mock.patch.object(
            DIDXManager, "receive_invitation", autospec=True
        ) as didx_mgr_receive_invitation, async_mock.patch(
            "aries_cloudagent.protocols.out_of_band.v1_0.manager.InvitationMessage",
            autospec=True,
        ) as inv_message_cls, async_mock.patch.object(
            OutOfBandManager,
            "fetch_connection_targets",
            autospec=True,
        ) as oob_mgr_fetch_conn, async_mock.patch.object(
            OutOfBandManager,
            "find_existing_connection",
            autospec=True,
        ) as oob_mgr_find_existing_conn, async_mock.patch.object(
            OutOfBandManager,
            "check_reuse_msg_state",
            autospec=True,
        ) as oob_mgr_check_reuse_state, async_mock.patch.object(
            OutOfBandManager,
            "create_handshake_reuse_message",
            autospec=True,
        ) as oob_mgr_create_reuse_msg, async_mock.patch.object(
            OutOfBandManager,
            "receive_reuse_message",
            autospec=True,
        ) as oob_mgr_receive_reuse_msg, async_mock.patch.object(
            OutOfBandManager,
            "receive_reuse_accepted_message",
            autospec=True,
        ) as oob_mgr_receive_accept_msg, async_mock.patch.object(
            OutOfBandManager,
            "receive_problem_report",
            autospec=True,
        ) as oob_mgr_receive_problem_report:
            mock_ledger_get_key_for_did.return_value = TestConfig.test_verkey
            oob_mgr_find_existing_conn.return_value = test_exist_conn
            oob_mgr_check_reuse_state.return_value = None
            oob_mgr_create_reuse_msg.return_value = None
            oob_mgr_receive_reuse_msg.return_value = None
            oob_mgr_receive_accept_msg.return_value = None
            oob_mgr_receive_problem_report.return_value = None
            await test_exist_conn.metadata_set(
                self.session, "reuse_msg_state", "accepted"
            )
            mock_oob_invi = async_mock.MagicMock(
                handshake_protocols=[
                    pfx.qualify(HSProto.RFC23.name) for pfx in DIDCommPrefix
                ],
                service_dids=[TestConfig.test_target_did],
                service_blocks=[],
                requests_attach=[],
            )
            inv_message_cls.deserialize.return_value = mock_oob_invi

            result = await self.manager.receive_invitation(
                mock_oob_invi, use_existing_connection=True
            )
            retrieved_conn_records = await ConnRecord.query(
                session=self.session,
                tag_filter={},
                post_filter_positive={
                    "invitation_msg_id": "12345678-0123-4567-1234-567812345678"
                },
                alt=True,
            )
            assert (
                await retrieved_conn_records[0].metadata_get(
                    self.session, "reuse_msg_id"
                )
                is None
            )
            assert (
                await retrieved_conn_records[0].metadata_get(
                    self.session, "reuse_msg_state"
                )
                is None
            )
            assert (
                result.get("connection_id") == retrieved_conn_records[0].connection_id
            )

    async def test_existing_conn_record_public_did_not_accepted(self):
        self.session.context.update_settings({"public_invites": True})
        test_exist_conn = ConnRecord(
            my_did=TestConfig.test_did,
<<<<<<< HEAD
            their_did=f"{DID_PREFIX}:LjgpST2rjsoxYegQDRm7EL",
            their_public_did=f"{DID_PREFIX}:LjgpST2rjsoxYegQDRm7EL",
            invitation_msg_id="12345678-1234-5678-1234-567812345678",
=======
            their_did="did:sov:LjgpST2rjsoxYegQDRm7EL",
            their_public_did="did:sov:LjgpST2rjsoxYegQDRm7EL",
            invitation_msg_id="12345678-0123-4567-1234-567812345678",
>>>>>>> be279cbe
            their_role=ConnRecord.Role.REQUESTER,
        )
        await test_exist_conn.save(self.session)
        await test_exist_conn.metadata_set(self.session, "reuse_msg_id", "test_123")
        await test_exist_conn.metadata_set(self.session, "reuse_msg_state", "initial")

        test_new_conn = ConnRecord(
            my_did=TestConfig.test_did,
<<<<<<< HEAD
            their_did=f"{DID_PREFIX}:LjgpST2rjsoxYegQDRm7EL",
            their_public_did=f"{DID_PREFIX}:LjgpST2rjsoxYegQDRm7EL",
            invitation_msg_id="12345678-1234-5678-1234-1234545454487",
=======
            their_did="did:sov:LjgpST2rjsoxYegQDRm7EL",
            their_public_did="did:sov:LjgpST2rjsoxYegQDRm7EL",
            invitation_msg_id="12345678-0123-4567-1234-1234545454487",
>>>>>>> be279cbe
            their_role=ConnRecord.Role.REQUESTER,
        )

        receipt = MessageReceipt(
            recipient_did=TestConfig.test_did,
            recipient_did_public=False,
            sender_did=TestConfig.test_target_did,
        )

        with async_mock.patch.object(
            self.ledger, "get_key_for_did", async_mock.CoroutineMock()
        ) as mock_ledger_get_key_for_did, async_mock.patch.object(
            DIDXManager, "receive_invitation", autospec=True
        ) as didx_mgr_receive_invitation, async_mock.patch(
            "aries_cloudagent.protocols.out_of_band.v1_0.manager.InvitationMessage",
            autospec=True,
        ) as inv_message_cls, async_mock.patch.object(
            OutOfBandManager,
            "fetch_connection_targets",
            autospec=True,
        ) as oob_mgr_fetch_conn, async_mock.patch.object(
            OutOfBandManager,
            "find_existing_connection",
            autospec=True,
        ) as oob_mgr_find_existing_conn, async_mock.patch.object(
            OutOfBandManager,
            "check_reuse_msg_state",
            autospec=True,
        ) as oob_mgr_check_reuse_state, async_mock.patch.object(
            OutOfBandManager,
            "create_handshake_reuse_message",
            autospec=True,
        ) as oob_mgr_create_reuse_msg, async_mock.patch.object(
            OutOfBandManager,
            "receive_reuse_message",
            autospec=True,
        ) as oob_mgr_receive_reuse_msg, async_mock.patch.object(
            OutOfBandManager,
            "receive_reuse_accepted_message",
            autospec=True,
        ) as oob_mgr_receive_accept_msg, async_mock.patch.object(
            OutOfBandManager,
            "receive_problem_report",
            autospec=True,
        ) as oob_mgr_receive_problem_report:
            mock_ledger_get_key_for_did.return_value = TestConfig.test_verkey
            oob_mgr_find_existing_conn.return_value = test_exist_conn
            oob_mgr_check_reuse_state.return_value = None
            oob_mgr_create_reuse_msg.return_value = None
            oob_mgr_receive_reuse_msg.return_value = None
            oob_mgr_receive_accept_msg.return_value = None
            oob_mgr_receive_problem_report.return_value = None
            await test_exist_conn.metadata_set(
                self.session, "reuse_msg_state", "not_accepted"
            )
            didx_mgr_receive_invitation.return_value = test_new_conn
            mock_oob_invi = async_mock.MagicMock(
                handshake_protocols=[
                    pfx.qualify(HSProto.RFC23.name) for pfx in DIDCommPrefix
                ],
                service_dids=[TestConfig.test_target_did],
                service_blocks=[],
                requests_attach=[],
            )
            inv_message_cls.deserialize.return_value = mock_oob_invi

            result = await self.manager.receive_invitation(
                mock_oob_invi, use_existing_connection=True
            )
            retrieved_conn_records = await ConnRecord.query(
                session=self.session,
                tag_filter={},
                post_filter_positive={
                    "invitation_msg_id": "12345678-0123-4567-1234-567812345678"
                },
                alt=True,
            )
            assert (
                await retrieved_conn_records[0].metadata_get(
                    self.session, "reuse_msg_state"
                )
                == "not_accepted"
            )
            assert (
                result.get("connection_id") != retrieved_conn_records[0].connection_id
            )

    async def test_existing_conn_record_public_did_inverse_cases(self):
        self.session.context.update_settings({"public_invites": True})
        test_exist_conn = ConnRecord(
            my_did=TestConfig.test_did,
            their_did=TestConfig.test_target_did,
            their_public_did=TestConfig.test_target_did,
            invitation_msg_id="12345678-0123-4567-1234-567812345678",
            their_role=ConnRecord.Role.REQUESTER,
        )
        await self.test_conn_rec.save(self.session)
        await test_exist_conn.save(self.session)
        await test_exist_conn.metadata_set(self.session, "reuse_msg_state", "initial")
        await test_exist_conn.metadata_set(self.session, "reuse_msg_id", "test_123")
        receipt = MessageReceipt(
            recipient_did=TestConfig.test_did,
            recipient_did_public=False,
            sender_did=TestConfig.test_target_did,
        )

        with async_mock.patch.object(
            self.ledger, "get_key_for_did", async_mock.CoroutineMock()
        ) as mock_ledger_get_key_for_did, async_mock.patch.object(
            DIDXManager, "receive_invitation", autospec=True
        ) as didx_mgr_receive_invitation, async_mock.patch(
            "aries_cloudagent.protocols.out_of_band.v1_0.manager.InvitationMessage",
            autospec=True,
        ) as inv_message_cls, async_mock.patch.object(
            OutOfBandManager,
            "fetch_connection_targets",
            autospec=True,
        ) as oob_mgr_fetch_conn, async_mock.patch.object(
            OutOfBandManager,
            "find_existing_connection",
            autospec=True,
        ) as oob_mgr_find_existing_conn, async_mock.patch.object(
            OutOfBandManager,
            "check_reuse_msg_state",
            autospec=True,
        ) as oob_mgr_check_reuse_state:
            mock_ledger_get_key_for_did.return_value = TestConfig.test_verkey
            oob_mgr_find_existing_conn.return_value = test_exist_conn
            didx_mgr_receive_invitation.return_value = self.test_conn_rec
            mock_oob_invi = async_mock.MagicMock(
                handshake_protocols=[
                    pfx.qualify(HSProto.RFC23.name) for pfx in DIDCommPrefix
                ],
                service_dids=[TestConfig.test_target_did],
                service_blocks=[],
                requests_attach=[],
            )
            inv_message_cls.deserialize.return_value = mock_oob_invi

            result = await self.manager.receive_invitation(
                mock_oob_invi, use_existing_connection=False
            )
            retrieved_conn_records = await ConnRecord.query(
                session=self.session,
                tag_filter={},
                post_filter_positive={
                    "invitation_msg_id": "12345678-0123-4567-1234-567812345678"
                },
                alt=True,
            )
            assert (
                result.get("connection_id") != retrieved_conn_records[0].connection_id
            )

    async def test_existing_conn_record_public_did_timeout(self):
        self.session.context.update_settings({"public_invites": True})
        test_exist_conn = ConnRecord(
            my_did=TestConfig.test_did,
            their_did=TestConfig.test_target_did,
            their_public_did=TestConfig.test_target_did,
            invitation_msg_id="12345678-0123-4567-1234-567812345678",
            their_role=ConnRecord.Role.REQUESTER,
        )
        await test_exist_conn.save(self.session)
        await test_exist_conn.metadata_set(self.session, "reuse_msg_state", "initial")
        await test_exist_conn.metadata_set(self.session, "reuse_msg_id", "test_123")
        receipt = MessageReceipt(
            recipient_did=TestConfig.test_did,
            recipient_did_public=False,
            sender_did=TestConfig.test_target_did,
        )

        with async_mock.patch.object(
            self.ledger, "get_key_for_did", async_mock.CoroutineMock()
        ) as mock_ledger_get_key_for_did, async_mock.patch.object(
            DIDXManager, "receive_invitation", autospec=True
        ) as didx_mgr_receive_invitation, async_mock.patch(
            "aries_cloudagent.protocols.out_of_band.v1_0.manager.InvitationMessage",
            autospec=True,
        ) as inv_message_cls, async_mock.patch.object(
            OutOfBandManager,
            "fetch_connection_targets",
            autospec=True,
        ) as oob_mgr_fetch_conn, async_mock.patch.object(
            OutOfBandManager,
            "find_existing_connection",
            autospec=True,
        ) as oob_mgr_find_existing_conn, async_mock.patch.object(
            OutOfBandManager,
            "check_reuse_msg_state",
            autospec=True,
        ) as oob_mgr_check_reuse_state:
            mock_ledger_get_key_for_did.return_value = TestConfig.test_verkey
            oob_mgr_find_existing_conn.return_value = test_exist_conn
            oob_mgr_check_reuse_state.side_effect = asyncio.TimeoutError
            mock_oob_invi = async_mock.MagicMock(
                handshake_protocols=[
                    pfx.qualify(HSProto.RFC23.name) for pfx in DIDCommPrefix
                ],
                service_dids=[TestConfig.test_target_did],
                service_blocks=[],
                requests_attach=[],
            )
            inv_message_cls.deserialize.return_value = mock_oob_invi

            result = await self.manager.receive_invitation(
                mock_oob_invi, use_existing_connection=True
            )
            retrieved_conn_records = await ConnRecord.query(
                session=self.session,
                tag_filter={},
                post_filter_positive={"their_public_did": TestConfig.test_target_did},
                alt=True,
            )
            assert retrieved_conn_records[0].state == ConnRecord.State.ABANDONED.rfc160

    async def test_existing_conn_record_public_did_timeout_no_handshake_protocol(self):
        self.session.context.update_settings({"public_invites": True})
        test_exist_conn = ConnRecord(
            my_did=TestConfig.test_did,
            their_did=TestConfig.test_target_did,
            their_public_did=TestConfig.test_target_did,
            invitation_msg_id="12345678-0123-4567-1234-567812345678",
            their_role=ConnRecord.Role.REQUESTER,
        )
        await test_exist_conn.save(self.session)
        await test_exist_conn.metadata_set(self.session, "reuse_msg_state", "initial")
        await test_exist_conn.metadata_set(self.session, "reuse_msg_id", "test_123")
        receipt = MessageReceipt(
            recipient_did=TestConfig.test_did,
            recipient_did_public=False,
            sender_did=TestConfig.test_target_did,
        )

        with async_mock.patch.object(
            self.ledger, "get_key_for_did", async_mock.CoroutineMock()
        ) as mock_ledger_get_key_for_did, async_mock.patch.object(
            DIDXManager, "receive_invitation", autospec=True
        ) as didx_mgr_receive_invitation, async_mock.patch(
            "aries_cloudagent.protocols.out_of_band.v1_0.manager.InvitationMessage",
            autospec=True,
        ) as inv_message_cls, async_mock.patch.object(
            OutOfBandManager,
            "fetch_connection_targets",
            autospec=True,
        ) as oob_mgr_fetch_conn, async_mock.patch.object(
            OutOfBandManager,
            "find_existing_connection",
            autospec=True,
        ) as oob_mgr_find_existing_conn:
            mock_ledger_get_key_for_did.return_value = TestConfig.test_verkey
            oob_mgr_find_existing_conn.return_value = test_exist_conn
            mock_oob_invi = async_mock.MagicMock(
                handshake_protocols=[],
                service_dids=[TestConfig.test_target_did],
                service_blocks=[],
                requests_attach=[{"having": "attachment", "is": "no", "good": "here"}],
            )
            inv_message_cls.deserialize.return_value = mock_oob_invi
            with self.assertRaises(OutOfBandManagerError) as context:
                result = await self.manager.receive_invitation(
                    mock_oob_invi, use_existing_connection=False
                )
            assert "No existing connection exists and " in str(context.exception)

    async def test_req_v1_attach_presentation_existing_conn_no_auto_present(self):
        self.session.context.update_settings({"public_invites": True})
        test_exist_conn = ConnRecord(
            my_did=TestConfig.test_did,
            their_did=TestConfig.test_target_did,
            their_public_did=TestConfig.test_target_did,
            invitation_msg_id="12345678-0123-4567-1234-567812345678",
            their_role=ConnRecord.Role.REQUESTER,
        )
        await test_exist_conn.save(self.session)
        await test_exist_conn.metadata_set(self.session, "reuse_msg_state", "initial")
        await test_exist_conn.metadata_set(self.session, "reuse_msg_id", "test_123")
        receipt = MessageReceipt(
            recipient_did=TestConfig.test_did,
            recipient_did_public=False,
            sender_did=TestConfig.test_target_did,
        )

        exchange_rec = V10PresentationExchange()

        with async_mock.patch.object(
            self.ledger, "get_key_for_did", async_mock.CoroutineMock()
        ) as mock_ledger_get_key_for_did, async_mock.patch.object(
            DIDXManager, "receive_invitation", autospec=True
        ) as didx_mgr_receive_invitation, async_mock.patch.object(
            PresentationManager, "receive_request", autospec=True
        ) as pres_mgr_receive_request, async_mock.patch(
            "aries_cloudagent.protocols.out_of_band.v1_0.manager.InvitationMessage",
            autospec=True,
        ) as inv_message_cls, async_mock.patch.object(
            OutOfBandManager,
            "fetch_connection_targets",
            autospec=True,
        ) as oob_mgr_fetch_conn, async_mock.patch.object(
            OutOfBandManager,
            "find_existing_connection",
            autospec=True,
        ) as oob_mgr_find_existing_conn, async_mock.patch.object(
            OutOfBandManager,
            "check_reuse_msg_state",
            autospec=True,
        ) as oob_mgr_check_reuse_state, async_mock.patch.object(
            OutOfBandManager,
            "create_handshake_reuse_message",
            autospec=True,
        ) as oob_mgr_create_reuse_msg, async_mock.patch.object(
            OutOfBandManager,
            "receive_reuse_message",
            autospec=True,
        ) as oob_mgr_receive_reuse_msg, async_mock.patch.object(
            OutOfBandManager,
            "receive_reuse_accepted_message",
            autospec=True,
        ) as oob_mgr_receive_accept_msg, async_mock.patch.object(
            OutOfBandManager,
            "receive_problem_report",
            autospec=True,
        ) as oob_mgr_receive_problem_report:
            mock_ledger_get_key_for_did.return_value = TestConfig.test_verkey
            oob_mgr_find_existing_conn.return_value = test_exist_conn
            pres_mgr_receive_request.return_value = exchange_rec

            mock_oob_invi = async_mock.MagicMock(
                handshake_protocols=[
                    pfx.qualify(HSProto.RFC23.name) for pfx in DIDCommPrefix
                ],
                service_dids=[TestConfig.test_target_did],
                service_blocks=[],
                requests_attach=[AttachDecorator.deserialize(TestConfig.req_attach_v1)],
            )

            inv_message_cls.deserialize.return_value = mock_oob_invi

            with self.assertRaises(OutOfBandManagerError) as context:
                result = await self.manager.receive_invitation(
                    mock_oob_invi, use_existing_connection=True
                )
            assert "Configuration sets auto_present false" in str(context.exception)

    async def test_req_v1_attach_presentation_existing_conn_auto_present_pres_msg(self):
        self.session.context.update_settings({"public_invites": True})
        self.session.context.update_settings(
            {"debug.auto_respond_presentation_request": True}
        )
        test_exist_conn = ConnRecord(
            my_did=TestConfig.test_did,
            their_did=TestConfig.test_target_did,
            their_public_did=TestConfig.test_target_did,
            invitation_msg_id="12345678-0123-4567-1234-567812345678",
            their_role=ConnRecord.Role.REQUESTER,
        )
        await test_exist_conn.save(self.session)
        await test_exist_conn.metadata_set(self.session, "reuse_msg_state", "initial")
        await test_exist_conn.metadata_set(self.session, "reuse_msg_id", "test_123")
        receipt = MessageReceipt(
            recipient_did=TestConfig.test_did,
            recipient_did_public=False,
            sender_did=TestConfig.test_target_did,
        )

        exchange_rec = V10PresentationExchange()
        exchange_rec.auto_present = True
        exchange_rec.presentation_request = TestConfig.INDY_PROOF_REQ
        exchange_rec.presentation_proposal_dict = {}

        with async_mock.patch.object(
            self.ledger, "get_key_for_did", async_mock.CoroutineMock()
        ) as mock_ledger_get_key_for_did, async_mock.patch.object(
            DIDXManager,
            "receive_invitation",
            autospec=True,
        ) as didx_mgr_receive_invitation, async_mock.patch.object(
            PresentationManager,
            "receive_request",
            autospec=True,
        ) as pres_mgr_receive_request, async_mock.patch(
            "aries_cloudagent.protocols.out_of_band.v1_0.manager.InvitationMessage",
            autospec=True,
        ) as inv_message_cls, async_mock.patch.object(
            OutOfBandManager,
            "fetch_connection_targets",
            autospec=True,
        ) as oob_mgr_fetch_conn, async_mock.patch.object(
            OutOfBandManager,
            "find_existing_connection",
            autospec=True,
        ) as oob_mgr_find_existing_conn, async_mock.patch.object(
            OutOfBandManager,
            "check_reuse_msg_state",
            autospec=True,
        ) as oob_mgr_check_reuse_state, async_mock.patch.object(
            OutOfBandManager,
            "create_handshake_reuse_message",
            autospec=True,
        ) as oob_mgr_create_reuse_msg, async_mock.patch.object(
            OutOfBandManager,
            "receive_reuse_message",
            autospec=True,
        ) as oob_mgr_receive_reuse_msg, async_mock.patch.object(
            OutOfBandManager,
            "receive_reuse_accepted_message",
            autospec=True,
        ) as oob_mgr_receive_accept_msg, async_mock.patch.object(
            OutOfBandManager,
            "receive_problem_report",
            autospec=True,
        ) as oob_mgr_receive_problem_report, async_mock.patch.object(
            PresentationManager,
            "create_presentation",
            autospec=True,
        ) as pres_mgr_create_presentation:
            mock_ledger_get_key_for_did.return_value = TestConfig.test_verkey
            oob_mgr_find_existing_conn.return_value = test_exist_conn
            pres_mgr_receive_request.return_value = exchange_rec
            pres_mgr_create_presentation.return_value = (
                exchange_rec,
                Presentation(
                    presentations_attach=[
                        AttachDecorator.data_base64({"bogus": "proof"})
                    ]
                ),
            )
            holder = async_mock.MagicMock(IndyHolder, autospec=True)
            get_creds = async_mock.CoroutineMock(
                return_value=(
                    {
                        "cred_info": {"referent": "dummy_reft"},
                        "attrs": {
                            "player": "Richie Knucklez",
                            "screenCapture": "aW1hZ2luZSBhIHNjcmVlbiBjYXB0dXJl",
                            "highScore": "1234560",
                        },
                    },
                )
            )
            holder.get_credentials_for_presentation_request_by_referent = get_creds
            holder.create_credential_request = async_mock.CoroutineMock(
                return_value=(
                    json.dumps(TestConfig.indy_cred_req),
                    json.dumps(TestConfig.cred_req_meta),
                )
            )
            self.session.context.injector.bind_instance(IndyHolder, holder)
            mock_oob_invi = async_mock.MagicMock(
                handshake_protocols=[
                    pfx.qualify(HSProto.RFC23.name) for pfx in DIDCommPrefix
                ],
                service_dids=[TestConfig.test_target_did],
                service_blocks=[],
                requests_attach=[AttachDecorator.deserialize(TestConfig.req_attach_v1)],
            )

            inv_message_cls.deserialize.return_value = mock_oob_invi

            conn_rec = await self.manager.receive_invitation(
                mock_oob_invi, use_existing_connection=True
            )
            assert ConnRecord.deserialize(conn_rec)

    async def test_req_v1_attach_pres_catch_value_error(self):
        self.session.context.update_settings({"public_invites": True})
        self.session.context.update_settings(
            {"debug.auto_respond_presentation_request": True}
        )
        test_exist_conn = ConnRecord(
            my_did=TestConfig.test_did,
            their_did=TestConfig.test_target_did,
            their_public_did=TestConfig.test_target_did,
            invitation_msg_id="12345678-0123-4567-1234-567812345678",
            their_role=ConnRecord.Role.REQUESTER,
        )
        await test_exist_conn.save(self.session)
        await test_exist_conn.metadata_set(self.session, "reuse_msg_state", "initial")
        await test_exist_conn.metadata_set(self.session, "reuse_msg_id", "test_123")
        receipt = MessageReceipt(
            recipient_did=TestConfig.test_did,
            recipient_did_public=False,
            sender_did=TestConfig.test_target_did,
        )

        exchange_rec = V10PresentationExchange()
        exchange_rec.auto_present = True
        exchange_rec.presentation_request = TestConfig.INDY_PROOF_REQ
        exchange_rec.presentation_proposal_dict = {}

        with async_mock.patch.object(
            self.ledger, "get_key_for_did", async_mock.CoroutineMock()
        ) as mock_ledger_get_key_for_did, async_mock.patch.object(
            DIDXManager,
            "receive_invitation",
            autospec=True,
        ) as didx_mgr_receive_invitation, async_mock.patch.object(
            PresentationManager,
            "receive_request",
            autospec=True,
        ) as pres_mgr_receive_request, async_mock.patch(
            "aries_cloudagent.protocols.out_of_band.v1_0.manager.InvitationMessage",
            autospec=True,
        ) as inv_message_cls, async_mock.patch.object(
            OutOfBandManager,
            "fetch_connection_targets",
            autospec=True,
        ) as oob_mgr_fetch_conn, async_mock.patch.object(
            OutOfBandManager,
            "find_existing_connection",
            autospec=True,
        ) as oob_mgr_find_existing_conn, async_mock.patch.object(
            OutOfBandManager,
            "check_reuse_msg_state",
            autospec=True,
        ) as oob_mgr_check_reuse_state, async_mock.patch.object(
            OutOfBandManager,
            "create_handshake_reuse_message",
            autospec=True,
        ) as oob_mgr_create_reuse_msg, async_mock.patch.object(
            OutOfBandManager,
            "receive_reuse_message",
            autospec=True,
        ) as oob_mgr_receive_reuse_msg, async_mock.patch.object(
            OutOfBandManager,
            "receive_reuse_accepted_message",
            autospec=True,
        ) as oob_mgr_receive_accept_msg, async_mock.patch.object(
            OutOfBandManager,
            "receive_problem_report",
            autospec=True,
        ) as oob_mgr_receive_problem_report, async_mock.patch.object(
            PresentationManager,
            "create_presentation",
            autospec=True,
        ) as pres_mgr_create_presentation, async_mock.patch.object(
            PresentationProposal,
            "deserialize",
            autospec=True,
        ) as present_proposal_deserialize:
            mock_ledger_get_key_for_did.return_value = TestConfig.test_verkey
            oob_mgr_find_existing_conn.return_value = test_exist_conn
            pres_mgr_receive_request.return_value = exchange_rec
            pres_mgr_create_presentation.return_value = (
                exchange_rec,
                Presentation(comment="this is test"),
            )
            present_proposal_deserialize.return_value = PresentationProposal()
            holder = async_mock.MagicMock(IndyHolder, autospec=True)
            get_creds = async_mock.CoroutineMock(return_value=())
            holder.get_credentials_for_presentation_request_by_referent = get_creds
            holder.create_credential_request = async_mock.CoroutineMock(
                return_value=(
                    json.dumps(TestConfig.indy_cred_req),
                    json.dumps(TestConfig.cred_req_meta),
                )
            )
            self.session.context.injector.bind_instance(IndyHolder, holder)
            mock_oob_invi = async_mock.MagicMock(
                handshake_protocols=[
                    pfx.qualify(HSProto.RFC23.name) for pfx in DIDCommPrefix
                ],
                service_dids=[TestConfig.test_target_did],
                service_blocks=[],
                requests_attach=[AttachDecorator.deserialize(TestConfig.req_attach_v1)],
            )

            inv_message_cls.deserialize.return_value = mock_oob_invi
            with self.assertRaises(OutOfBandManagerError) as context:
                await self.manager.receive_invitation(
                    mock_oob_invi, use_existing_connection=True
                )
            assert "Cannot auto-respond" in str(context.exception)

    async def test_req_v2_attach_presentation_existing_conn_no_auto_present(self):
        self.session.context.update_settings({"public_invites": True})
        test_exist_conn = ConnRecord(
            my_did=TestConfig.test_did,
            their_did=TestConfig.test_target_did,
            their_public_did=TestConfig.test_target_did,
            invitation_msg_id="12345678-0123-4567-1234-567812345678",
            their_role=ConnRecord.Role.REQUESTER,
        )
        await test_exist_conn.save(self.session)
        await test_exist_conn.metadata_set(self.session, "reuse_msg_state", "initial")
        await test_exist_conn.metadata_set(self.session, "reuse_msg_id", "test_123")
        receipt = MessageReceipt(
            recipient_did=TestConfig.test_did,
            recipient_did_public=False,
            sender_did=TestConfig.test_target_did,
        )

        px2_rec = test_module.V20PresExRecord()

        with async_mock.patch.object(
            self.ledger, "get_key_for_did", async_mock.CoroutineMock()
        ) as mock_ledger_get_key_for_did, async_mock.patch.object(
            DIDXManager, "receive_invitation", autospec=True
        ) as didx_mgr_receive_invitation, async_mock.patch.object(
            V20PresManager, "receive_pres_request", autospec=True
        ) as pres_mgr_receive_pres_req, async_mock.patch(
            "aries_cloudagent.protocols.out_of_band.v1_0.manager.InvitationMessage",
            autospec=True,
        ) as inv_message_cls, async_mock.patch.object(
            OutOfBandManager,
            "fetch_connection_targets",
            autospec=True,
        ) as oob_mgr_fetch_conn, async_mock.patch.object(
            OutOfBandManager,
            "find_existing_connection",
            autospec=True,
        ) as oob_mgr_find_existing_conn, async_mock.patch.object(
            OutOfBandManager,
            "check_reuse_msg_state",
            autospec=True,
        ) as oob_mgr_check_reuse_state, async_mock.patch.object(
            OutOfBandManager,
            "create_handshake_reuse_message",
            autospec=True,
        ) as oob_mgr_create_reuse_msg, async_mock.patch.object(
            OutOfBandManager,
            "receive_reuse_message",
            autospec=True,
        ) as oob_mgr_receive_reuse_msg, async_mock.patch.object(
            OutOfBandManager,
            "receive_reuse_accepted_message",
            autospec=True,
        ) as oob_mgr_receive_accept_msg, async_mock.patch.object(
            OutOfBandManager,
            "receive_problem_report",
            autospec=True,
        ) as oob_mgr_receive_problem_report:
            mock_ledger_get_key_for_did.return_value = TestConfig.test_verkey
            oob_mgr_find_existing_conn.return_value = test_exist_conn
            pres_mgr_receive_pres_req.return_value = px2_rec

            mock_oob_invi = async_mock.MagicMock(
                handshake_protocols=[
                    pfx.qualify(HSProto.RFC23.name) for pfx in DIDCommPrefix
                ],
                service_dids=[TestConfig.test_target_did],
                service_blocks=[],
                requests_attach=[AttachDecorator.deserialize(TestConfig.req_attach_v2)],
            )

            inv_message_cls.deserialize.return_value = mock_oob_invi

            with self.assertRaises(OutOfBandManagerError) as context:
                await self.manager.receive_invitation(
                    mock_oob_invi, use_existing_connection=True
                )
            assert "Configuration sets auto_present false" in str(context.exception)

    async def test_req_v2_attach_presentation_existing_conn_auto_present_pres_msg(self):
        self.session.context.update_settings({"public_invites": True})
        self.session.context.update_settings(
            {"debug.auto_respond_presentation_request": True}
        )
        test_exist_conn = ConnRecord(
            my_did=TestConfig.test_did,
            their_did=TestConfig.test_target_did,
            their_public_did=TestConfig.test_target_did,
            invitation_msg_id="12345678-0123-4567-1234-567812345678",
            their_role=ConnRecord.Role.REQUESTER,
        )
        await test_exist_conn.save(self.session)
        await test_exist_conn.metadata_set(self.session, "reuse_msg_state", "initial")
        await test_exist_conn.metadata_set(self.session, "reuse_msg_id", "test_123")
        receipt = MessageReceipt(
            recipient_did=TestConfig.test_did,
            recipient_did_public=False,
            sender_did=TestConfig.test_target_did,
        )

        px2_rec = test_module.V20PresExRecord(
            auto_present=True,
            pres_request=TestConfig.PRES_REQ_V2.serialize(),
        )

        with async_mock.patch.object(
            self.ledger, "get_key_for_did", async_mock.CoroutineMock()
        ) as mock_ledger_get_key_for_did, async_mock.patch.object(
            DIDXManager,
            "receive_invitation",
            autospec=True,
        ) as didx_mgr_receive_invitation, async_mock.patch.object(
            V20PresManager,
            "receive_pres_request",
            autospec=True,
        ) as pres_mgr_receive_pres_req, async_mock.patch(
            "aries_cloudagent.protocols.out_of_band.v1_0.manager.InvitationMessage",
            autospec=True,
        ) as inv_message_cls, async_mock.patch.object(
            OutOfBandManager,
            "fetch_connection_targets",
            autospec=True,
        ) as oob_mgr_fetch_conn, async_mock.patch.object(
            OutOfBandManager,
            "find_existing_connection",
            autospec=True,
        ) as oob_mgr_find_existing_conn, async_mock.patch.object(
            OutOfBandManager,
            "check_reuse_msg_state",
            autospec=True,
        ) as oob_mgr_check_reuse_state, async_mock.patch.object(
            OutOfBandManager,
            "create_handshake_reuse_message",
            autospec=True,
        ) as oob_mgr_create_reuse_msg, async_mock.patch.object(
            OutOfBandManager,
            "receive_reuse_message",
            autospec=True,
        ) as oob_mgr_receive_reuse_msg, async_mock.patch.object(
            OutOfBandManager,
            "receive_reuse_accepted_message",
            autospec=True,
        ) as oob_mgr_receive_accept_msg, async_mock.patch.object(
            OutOfBandManager,
            "receive_problem_report",
            autospec=True,
        ) as oob_mgr_receive_problem_report, async_mock.patch.object(
            V20PresManager,
            "create_pres",
            autospec=True,
        ) as pres_mgr_create_pres:
            mock_ledger_get_key_for_did.return_value = TestConfig.test_verkey
            oob_mgr_find_existing_conn.return_value = test_exist_conn
            pres_mgr_receive_pres_req.return_value = px2_rec
            pres_mgr_create_pres.return_value = (
                px2_rec,
                V20Pres(
                    formats=[
                        V20PresFormat(
                            attach_id="indy",
                            format_=ATTACHMENT_FORMAT[PRES_20][
                                V20PresFormat.Format.INDY.api
                            ],
                        )
                    ],
                    presentations_attach=[
                        AttachDecorator.data_base64(
                            mapping={"bogus": "proof"},
                            ident="indy",
                        )
                    ],
                ),
            )
            holder = async_mock.MagicMock(IndyHolder, autospec=True)
            get_creds = async_mock.CoroutineMock(
                return_value=(
                    {
                        "cred_info": {"referent": "dummy_reft"},
                        "attrs": {
                            "player": "Richie Knucklez",
                            "screenCapture": "aW1hZ2luZSBhIHNjcmVlbiBjYXB0dXJl",
                            "highScore": "1234560",
                        },
                    },
                )
            )
            holder.get_credentials_for_presentation_request_by_referent = get_creds
            holder.create_credential_request = async_mock.CoroutineMock(
                return_value=(
                    json.dumps(TestConfig.indy_cred_req),
                    json.dumps(TestConfig.cred_req_meta),
                )
            )
            self.session.context.injector.bind_instance(IndyHolder, holder)
            mock_oob_invi = async_mock.MagicMock(
                handshake_protocols=[
                    pfx.qualify(HSProto.RFC23.name) for pfx in DIDCommPrefix
                ],
                service_dids=[TestConfig.test_target_did],
                service_blocks=[],
                requests_attach=[AttachDecorator.deserialize(TestConfig.req_attach_v2)],
            )

            inv_message_cls.deserialize.return_value = mock_oob_invi

            conn_rec = await self.manager.receive_invitation(
                mock_oob_invi, use_existing_connection=True
            )
            assert ConnRecord.deserialize(conn_rec)

    async def test_req_v2_attach_pres_catch_value_error(self):
        self.session.context.update_settings({"public_invites": True})
        self.session.context.update_settings(
            {"debug.auto_respond_presentation_request": True}
        )
        test_exist_conn = ConnRecord(
            my_did=TestConfig.test_did,
            their_did=TestConfig.test_target_did,
            their_public_did=TestConfig.test_target_did,
            invitation_msg_id="12345678-0123-4567-1234-567812345678",
            their_role=ConnRecord.Role.REQUESTER,
        )
        await test_exist_conn.save(self.session)
        await test_exist_conn.metadata_set(self.session, "reuse_msg_state", "initial")
        await test_exist_conn.metadata_set(self.session, "reuse_msg_id", "test_123")
        receipt = MessageReceipt(
            recipient_did=TestConfig.test_did,
            recipient_did_public=False,
            sender_did=TestConfig.test_target_did,
        )

        px2_rec = test_module.V20PresExRecord(
            auto_present=True,
            pres_request=TestConfig.PRES_REQ_V2.serialize(),
        )

        with async_mock.patch.object(
            self.ledger, "get_key_for_did", async_mock.CoroutineMock()
        ) as mock_ledger_get_key_for_did, async_mock.patch.object(
            DIDXManager,
            "receive_invitation",
            autospec=True,
        ) as didx_mgr_receive_invitation, async_mock.patch.object(
            V20PresManager,
            "receive_pres_request",
            autospec=True,
        ) as pres_mgr_receive_pres_req, async_mock.patch(
            "aries_cloudagent.protocols.out_of_band.v1_0.manager.InvitationMessage",
            autospec=True,
        ) as inv_message_cls, async_mock.patch.object(
            OutOfBandManager,
            "fetch_connection_targets",
            autospec=True,
        ) as oob_mgr_fetch_conn, async_mock.patch.object(
            OutOfBandManager,
            "find_existing_connection",
            autospec=True,
        ) as oob_mgr_find_existing_conn, async_mock.patch.object(
            OutOfBandManager,
            "check_reuse_msg_state",
            autospec=True,
        ) as oob_mgr_check_reuse_state, async_mock.patch.object(
            OutOfBandManager,
            "create_handshake_reuse_message",
            autospec=True,
        ) as oob_mgr_create_reuse_msg, async_mock.patch.object(
            OutOfBandManager,
            "receive_reuse_message",
            autospec=True,
        ) as oob_mgr_receive_reuse_msg, async_mock.patch.object(
            OutOfBandManager,
            "receive_reuse_accepted_message",
            autospec=True,
        ) as oob_mgr_receive_accept_msg, async_mock.patch.object(
            OutOfBandManager,
            "receive_problem_report",
            autospec=True,
        ) as oob_mgr_receive_problem_report, async_mock.patch.object(
            V20PresManager,
            "create_pres",
            autospec=True,
        ) as pres_mgr_create_pres:
            mock_ledger_get_key_for_did.return_value = TestConfig.test_verkey
            oob_mgr_find_existing_conn.return_value = test_exist_conn
            pres_mgr_receive_pres_req.return_value = px2_rec
            pres_mgr_create_pres.return_value = (
                px2_rec,
                V20Pres(
                    formats=[
                        V20PresFormat(
                            attach_id="indy",
                            format_=ATTACHMENT_FORMAT[PRES_20][
                                V20PresFormat.Format.INDY.api
                            ],
                        )
                    ],
                    presentations_attach=[
                        AttachDecorator.data_base64(
                            mapping={"bogus": "proof"},
                            ident="indy",
                        )
                    ],
                ),
            )
            holder = async_mock.MagicMock(IndyHolder, autospec=True)
            get_creds = async_mock.CoroutineMock(return_value=())
            holder.get_credentials_for_presentation_request_by_referent = get_creds
            holder.create_credential_request = async_mock.CoroutineMock(
                return_value=(
                    json.dumps(TestConfig.indy_cred_req),
                    json.dumps(TestConfig.cred_req_meta),
                )
            )
            self.session.context.injector.bind_instance(IndyHolder, holder)
            mock_oob_invi = async_mock.MagicMock(
                handshake_protocols=[
                    pfx.qualify(HSProto.RFC23.name) for pfx in DIDCommPrefix
                ],
                service_dids=[TestConfig.test_target_did],
                service_blocks=[],
                requests_attach=[AttachDecorator.deserialize(TestConfig.req_attach_v2)],
            )

            inv_message_cls.deserialize.return_value = mock_oob_invi
            with self.assertRaises(OutOfBandManagerError) as context:
                await self.manager.receive_invitation(
                    mock_oob_invi, use_existing_connection=True
                )
            assert "Cannot auto-respond" in str(context.exception)

    async def test_req_attach_presentation_cred_offer(self):
        self.session.context.update_settings({"public_invites": True})
        self.session.context.update_settings(
            {"debug.auto_respond_presentation_request": True}
        )
        test_exist_conn = ConnRecord(
            my_did=TestConfig.test_did,
            their_did=TestConfig.test_target_did,
            their_public_did=TestConfig.test_target_did,
            invitation_msg_id="12345678-0123-4567-1234-567812345678",
            their_role=ConnRecord.Role.REQUESTER,
        )
        await test_exist_conn.save(self.session)
        await test_exist_conn.metadata_set(self.session, "reuse_msg_state", "initial")
        await test_exist_conn.metadata_set(self.session, "reuse_msg_id", "test_123")

        receipt = MessageReceipt(
            recipient_did=TestConfig.test_did,
            recipient_did_public=False,
            sender_did=TestConfig.test_target_did,
        )
        req_attach = deepcopy(TestConfig.req_attach_v1)
        req_attach["data"]["json"]["@type"] = DIDCommPrefix.qualify_current(
            CREDENTIAL_OFFER
        )

        exchange_rec = V10PresentationExchange()
        exchange_rec.auto_present = True
        exchange_rec.presentation_request = TestConfig.INDY_PROOF_REQ
        exchange_rec.presentation_proposal_dict = {}

        with async_mock.patch.object(
            self.ledger, "get_key_for_did", async_mock.CoroutineMock()
        ) as mock_ledger_get_key_for_did, async_mock.patch.object(
            DIDXManager,
            "receive_invitation",
            autospec=True,
        ) as didx_mgr_receive_invitation, async_mock.patch.object(
            PresentationManager,
            "receive_request",
            autospec=True,
        ) as pres_mgr_receive_request, async_mock.patch(
            "aries_cloudagent.protocols.out_of_band.v1_0.manager.InvitationMessage",
            autospec=True,
        ) as inv_message_cls, async_mock.patch.object(
            OutOfBandManager,
            "fetch_connection_targets",
            autospec=True,
        ) as oob_mgr_fetch_conn, async_mock.patch.object(
            OutOfBandManager,
            "find_existing_connection",
            autospec=True,
        ) as oob_mgr_find_existing_conn, async_mock.patch.object(
            OutOfBandManager,
            "check_reuse_msg_state",
            autospec=True,
        ) as oob_mgr_check_reuse_state, async_mock.patch.object(
            OutOfBandManager,
            "create_handshake_reuse_message",
            autospec=True,
        ) as oob_mgr_create_reuse_msg, async_mock.patch.object(
            OutOfBandManager,
            "receive_reuse_message",
            autospec=True,
        ) as oob_mgr_receive_reuse_msg, async_mock.patch.object(
            OutOfBandManager,
            "receive_reuse_accepted_message",
            autospec=True,
        ) as oob_mgr_receive_accept_msg, async_mock.patch.object(
            OutOfBandManager,
            "receive_problem_report",
            autospec=True,
        ) as oob_mgr_receive_problem_report, async_mock.patch.object(
            PresentationManager,
            "create_presentation",
            autospec=True,
        ) as pres_mgr_create_presentation:
            mock_ledger_get_key_for_did.return_value = TestConfig.test_verkey
            oob_mgr_find_existing_conn.return_value = test_exist_conn
            pres_mgr_create_presentation.return_value = (
                exchange_rec,
                Presentation(comment="this is test"),
            )
            mock_oob_invi = async_mock.MagicMock(
                handshake_protocols=[
                    pfx.qualify(HSProto.RFC23.name) for pfx in DIDCommPrefix
                ],
                service_dids=[TestConfig.test_target_did],
                service_blocks=[],
                requests_attach=[AttachDecorator.deserialize(req_attach)],
            )
            inv_message_cls.deserialize.return_value = mock_oob_invi
            with self.assertRaises(OutOfBandManagerError) as context:
                result = await self.manager.receive_invitation(
                    mock_oob_invi, use_existing_connection=True
                )
            assert "Unsupported requests~attach type" in str(context.exception)<|MERGE_RESOLUTION|>--- conflicted
+++ resolved
@@ -296,11 +296,7 @@
                 DIDCommPrefix.qualify_current(HSProto.RFC23.name)
                 in invi_rec.invitation["handshake_protocols"]
             )
-<<<<<<< HEAD
             assert invi_rec.invitation["service"] == [f"{DID_PREFIX}:{TestConfig.test_did}"]
-=======
-            assert invi_rec.invitation["services"] == [f"did:sov:{TestConfig.test_did}"]
->>>>>>> be279cbe
 
     async def test_create_invitation_mediation_overwrites_routing_and_endpoint(self):
         mock_conn_rec = async_mock.MagicMock()
@@ -1612,15 +1608,9 @@
         self.session.context.update_settings({"public_invites": True})
         test_exist_conn = ConnRecord(
             my_did=TestConfig.test_did,
-<<<<<<< HEAD
             their_did=f"{DID_PREFIX}:LjgpST2rjsoxYegQDRm7EL",
             their_public_did=f"{DID_PREFIX}:LjgpST2rjsoxYegQDRm7EL",
             invitation_msg_id="12345678-1234-5678-1234-567812345678",
-=======
-            their_did="did:sov:LjgpST2rjsoxYegQDRm7EL",
-            their_public_did="did:sov:LjgpST2rjsoxYegQDRm7EL",
-            invitation_msg_id="12345678-0123-4567-1234-567812345678",
->>>>>>> be279cbe
             their_role=ConnRecord.Role.REQUESTER,
         )
         await test_exist_conn.save(self.session)
@@ -1629,15 +1619,9 @@
 
         test_new_conn = ConnRecord(
             my_did=TestConfig.test_did,
-<<<<<<< HEAD
             their_did=f"{DID_PREFIX}:LjgpST2rjsoxYegQDRm7EL",
             their_public_did=f"{DID_PREFIX}:LjgpST2rjsoxYegQDRm7EL",
             invitation_msg_id="12345678-1234-5678-1234-1234545454487",
-=======
-            their_did="did:sov:LjgpST2rjsoxYegQDRm7EL",
-            their_public_did="did:sov:LjgpST2rjsoxYegQDRm7EL",
-            invitation_msg_id="12345678-0123-4567-1234-1234545454487",
->>>>>>> be279cbe
             their_role=ConnRecord.Role.REQUESTER,
         )
 
