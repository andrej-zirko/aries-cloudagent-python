--- conflicted
+++ resolved
@@ -74,11 +74,7 @@
 
         full = full_verkey(did, abbr_vk)
         assert full == full_vk
-<<<<<<< HEAD
         assert full == full_verkey(f"{DID_PREFIX}:{did}", abbr_verkey)
-=======
-        assert full == full_verkey(f"did:sov:{did}", abbr_vk)
->>>>>>> be279cbe
         assert full_verkey(did, full_vk) == full_vk
 
         abbr = abbr_verkey(full_vk)
